function to_pari(io::IO, f::Generic.Poly{nf_elem})
  Zy, y = PolynomialRing(FlintQQ, "y", cached = false)
  k = base_ring(f)
  kt = parent(f)
  s_k = k.S
  s_kt = kt.S
  #important to pari: the top poly needs to have x, so the field should be y...

  k.S = :y
  kt.S = :x

  print(io, "k = nfinit($(k.pol(y)));\n")
  print(io, "f = $f;\n")

  k.S = s_k
  kt.S = s_kt
  nothing
end

<<<<<<< HEAD
function toPari(s::String, a)
  g = open(s, "w")
  toPari(g, a)
=======
function to_pari(s::String, f::Generic.Poly{nf_elem})
  g = open(s, "w")
  to_pari(g, f)
>>>>>>> d9ee7f24
  close(g)
end

function to_pari(f::IO, m::fmpz_mat)
  print(f, "A = [")
  for i=1:nrows(A)
    if i>1
      print(f, "; ")
    end
    for j=1:ncols(A)-1
      print(f, A[i,j], ",")
    end; print(f, A[i, ncols(A)])
  end
  print(f, "];")
end

<<<<<<< HEAD
function toPari(io::IO, f::fmpz_poly)
  print(io, "f = $f;\n")
  nothing
=======
function to_pari(s::String, m::fmpz_mat)
  g = open(s, "w")
  to_pari(g, m)
  close(g)
>>>>>>> d9ee7f24
end

# gp> #
# gp> read("bla");
# gp> nffactor(k, f);
#=

from 
  https://www.math.u-bordeaux.fr/~kbelabas/research/vanhoeij.pdf
  p 26, polys h_1, ..., h_10 (so far)

Zx, x = PolynomialRing(FlintZZ)
l = [x-1,
x^2-19,
x^3-x^2+6,
x^4 - 2*x^3 - 7*x^2 - 7*x + 3,
x^5 - 3*x^3 - 2*x^2+8*x-10,
x^6 - 5*x^4 - x^3 + 10*x^2 - 11*x + 5,
x^7-x^6-32*x^5-100*x^4-130*x^3-70*x^2+ 4*x+ 23,
x^8-8*x^6-x^5+x^3+ 3*x^2-7*x+ 2,
x^9-x^8-42*x^7-180*x^6-375*x^5-452*x^4-327*x^3-133*x^2-31*x-11,
x^10-2*x^9+ 5*x^8+ 8*x^7+ 5*x^6+ 8*x^5-9*x^4-6*x^3+ 7*x^2+ 4*x+ 8,
]


g1 = swinnerton_dyer(7, x);
g2 = swinnerton_dyer(8, x);

for f = l
  k, a = number_field(f)
  kt, t = k["t"]

  g = (g1*g2)(t-a)
  @time length(factor(g))
end

needs prec_scale of 40 rather than 20. Why I don't know (yet)

set_verbose_level(:PolyFactor, 1)

=#<|MERGE_RESOLUTION|>--- conflicted
+++ resolved
@@ -17,15 +17,9 @@
   nothing
 end
 
-<<<<<<< HEAD
-function toPari(s::String, a)
-  g = open(s, "w")
-  toPari(g, a)
-=======
 function to_pari(s::String, f::Generic.Poly{nf_elem})
   g = open(s, "w")
   to_pari(g, f)
->>>>>>> d9ee7f24
   close(g)
 end
 
@@ -42,16 +36,10 @@
   print(f, "];")
 end
 
-<<<<<<< HEAD
-function toPari(io::IO, f::fmpz_poly)
-  print(io, "f = $f;\n")
-  nothing
-=======
 function to_pari(s::String, m::fmpz_mat)
   g = open(s, "w")
   to_pari(g, m)
   close(g)
->>>>>>> d9ee7f24
 end
 
 # gp> #
