--- conflicted
+++ resolved
@@ -542,30 +542,9 @@
     for i=1:l
       fmpz_mat_entry_add_ui!(d1, i, i, UInt(l))
     end
-<<<<<<< HEAD
-    @vtime :Simplify 3 ccall((:fmpz_lll, :libflint), Nothing, (Ref{fmpz_mat}, Ref{fmpz_mat}, Ref{Nemo.lll_ctx}), d1, g, ctx)
+    @vtime :Simplify 3 ccall((:fmpz_lll, libflint), Nothing, (Ref{fmpz_mat}, Ref{fmpz_mat}, Ref{Nemo.lll_ctx}), d1, g, ctx)
 
     if nbits(maximum(abs, g)) <= div(prec, 2)
-=======
-    @vtime :Simplify 3 ccall((:fmpz_lll, libflint), Nothing, (Ref{fmpz_mat}, Ref{fmpz_mat}, Ref{Nemo.lll_ctx}), d1, g, ctx)
-    
-    fl = true
-    if nbits(maximum(abs, g)) >  div(prec, 2)
-      fl = false
-    else
-      di = root(disc, l)+1
-      di *= fmpz(2)^(div(l+1,2)) * fmpz(2)^prec
-      if cmpindex(d1, 1, 1, di) > 0
-        fl = false
-      else
-        pr = prod_diagonal(d1)
-        if pr > fmpz(2)^(div(l*(l-1), 2)) * disc * fmpz(2)^(l*prec)
-          fl = false
-        end
-      end
-    end
-    if fl
->>>>>>> 0b3263fd
       prec *= 2
       break
     end
@@ -660,22 +639,14 @@
     for i=1:n
       fmpz_mat_entry_add_ui!(d, i, i, UInt(nrows(d)))
     end
-<<<<<<< HEAD
-    @vtime :Simplify 3 ccall((:fmpz_lll, :libflint), Nothing, (Ref{fmpz_mat}, Ref{fmpz_mat}, Ref{Nemo.lll_ctx}), d, g, ctx)
+    @vtime :Simplify 3 ccall((:fmpz_lll, libflint), Nothing, (Ref{fmpz_mat}, Ref{fmpz_mat}, Ref{Nemo.lll_ctx}), d, g, ctx)
     
     if nbits(maximum(abs, g)) <= div(prec, 2)
       fl = true
       disc = abs(discriminant(M))
       di = root(disc, n)+1
       di *= fmpz(2)^(div(n+1,2)+prec)
-      if cmpindex(d, 1, 1, di) > 0 
-=======
-    @vtime :Simplify 3 ccall((:fmpz_lll, libflint), Nothing, (Ref{fmpz_mat}, Ref{fmpz_mat}, Ref{Nemo.lll_ctx}), d, g, ctx)
-    fl = true
-    nb = nbits(maximum(abs, g))
-    if nb <=  prec
-      if nb > div(prec, 2)
->>>>>>> 0b3263fd
+      if cmpindex(d, 1, 1, di) > 0
         fl = false
       else
         pr = prod_diagonal(d)
