--- conflicted
+++ resolved
@@ -564,14 +564,7 @@
   return C
 end
 
-<<<<<<< HEAD
-function -{T}(A::SRow{T}, B::SRow{T})
-=======
 function -(A::SRow{T}, B::SRow{T}) where T
-  if length(A.values) == 0
-    return B 
-  end
->>>>>>> 7b893696
   return add_scaled_row(B, A, base_ring(A)(-1))
 end
 
@@ -827,20 +820,13 @@
 #
 ################################################################################
 
-<<<<<<< HEAD
-function push!{T}(A::SMat{T}, B::SRow{T})
-  if true || length(B.pos) > 0
-=======
 function push!(A::SMat{T}, B::SRow{T}) where T
+  push!(A.rows, B)
+  A.r += 1
+  @assert length(A.rows) == A.r
+  A.nnz += length(B.pos)
   if length(B.pos) > 0
->>>>>>> 7b893696
-    push!(A.rows, B)
-    A.r += 1
-    @assert length(A.rows) == A.r
-    A.nnz += length(B.pos)
-    if length(B.pos) > 0
-      A.c = max(A.c, B.pos[end])
-    end
+    A.c = max(A.c, B.pos[end])
   end
 end
 
