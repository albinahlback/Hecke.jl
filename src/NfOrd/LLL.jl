add_verbose_scope(:LLL)
add_assert_scope(:LLL)

################################################################################
#
#  Special functions for real fields and quadratic fields
#
################################################################################

function _lll_gram(A::NfOrdIdl)
  K = nf(order(A))
  @assert istotally_real(K)
  g = trace_matrix(A)
  @hassert :LLL 1 !iszero(det(g))
  @hassert :LLL 1 isposdef(g)
  l, t = lll_gram_with_transform(g)
  return FakeFmpqMat(l, fmpz(1)), t::fmpz_mat
end

function _lll_quad(A::NfOrdIdl)
  K = nf(order(A))
  @assert degree(K) == 2 && discriminant(order(A)) < 0
  b = basis(A)
  a1 = 2*numerator(norm(b[1]))
  a2 = 2*numerator(norm(b[2]))
  a12 = numerator(trace(b[1] * conjugate_quad(K(b[2]))))
  g = matrix(FlintZZ, 2, 2, [a1, a12, a12, a2])
  @hassert :LLL 1 isposdef(g)
  l, t = lll_gram_with_transform(g)
  return FakeFmpqMat(l, fmpz(1)), t::fmpz_mat
end

function _lll_CM(A::NfOrdIdl)
  OK = order(A)
  @vprint :LLL 3 "Reduction\n"
  M = _minkowski_matrix_CM(OK)
  @vtime :LLL 3 BM, T = lll_with_transform(basis_matrix(A, copy = false), lll_ctx(0.3, 0.51))
  g = BM*M*transpose(BM)
  @hassert :LLL 1 isposdef(g)
  @vtime :LLL 3 l, t = lll_gram_with_transform(g)
  return FakeFmpqMat(l, fmpz(1)), t*T::fmpz_mat
end

################################################################################
#
#  lll for ideals
#
################################################################################

function lll(A::NfOrdIdl, v::fmpz_mat = zero_matrix(FlintZZ, 1, 1); prec::Int = 100)

  K = nf(order(A))

  if iszero(v) 
    if istotally_real(K)
      #in this case the gram-matrix of the minkowski lattice is the trace-matrix
      #which is exact.
      return _lll_gram(A)
    elseif degree(K) == 2 && discriminant(order(A)) < 0
       #in this case the gram-matrix of the minkowski lattice is related to the
      #trace-matrix which is exact.
      return _lll_quad(A)
    end
    if iscm_field_known(K) || isautomorphisms_known(K)
      if iscm_field(K)[1]
        return _lll_CM(A)
      end
    end
  end
  #General case. _lll could fail, we need a try and catch in a loop
  local t::fmpz_mat
  local l::FakeFmpqMat
  while true
    if prec > 2^18
      error("Something wrong in short_elem")
    end
    try
      l, t = _lll(A, v, prec = prec)
      break
    catch e
      if !(e isa LowPrecisionLLL || e isa InexactError)
        rethrow(e)
      end
    end
    prec = 2 * prec
  end
  return l, t

end


function _lll(A::NfOrdIdl, v::fmpz_mat = zero_matrix(FlintZZ, 1, 1); prec::Int = 100)
  K = nf(order(A))
  n = degree(order(A))
  prec = max(prec, 4*n)

  ctx1 = lll_ctx(0.5, 0.51)
  l, t1 = lll_with_transform(basis_matrix(A, copy = false), ctx1)

  if iszero(v)
    d = minkowski_gram_mat_scaled(order(A), prec)
    ccall((:fmpz_mat_mul, libflint), Nothing, (Ref{fmpz_mat}, Ref{fmpz_mat}, Ref{fmpz_mat}), d, d, l')
    ccall((:fmpz_mat_mul, libflint), Nothing, (Ref{fmpz_mat}, Ref{fmpz_mat}, Ref{fmpz_mat}), d, l, d)
    g = zero_matrix(FlintZZ, n, n)
    den = fmpz(1)
    sv = fmpz(0)
  else
    c = minkowski_matrix(nf(order(A)), prec) ## careful: current iteration
                                          ## c is NOT a copy, so don't change.
    b = l*basis_matrix(order(A), copy = false)


    rt_c = roots_ctx(K)
    if !isdefined(rt_c, :cache_z1)
      rt_c.cache_z1 = zero_matrix(FlintZZ, n, n)
      rt_c.cache_z2 = zero_matrix(FlintZZ, n, n)
    end

    d::fmpz_mat = rt_c.cache_z1
    g::fmpz_mat = rt_c.cache_z2

    round_scale!(g, c, prec)

    @v_do :ClassGroup 2 println("using inf val", v)
    c = deepcopy(c)
    mult_by_2pow_diag!(c, v)
    sv = max(fmpz(0), sum(v[1,i] for i=1:ncols(l)))


    round_scale!(d, c, prec)
    ccall((:fmpz_mat_mul, libflint), Nothing, (Ref{fmpz_mat}, Ref{fmpz_mat},  Ref{fmpz_mat}), g, (b.num), d)
    den = b.den

    ccall((:fmpz_mat_gram, libflint), Nothing, (Ref{fmpz_mat}, Ref{fmpz_mat}), d, g)
    shift!(d, -prec)
  end

  prec = div(prec, 2)
  shift!(d, -prec)  #TODO: remove?

  for i=1:n
    fmpz_mat_entry_add_ui!(d, i, i, UInt(nrows(d)))
  end

  ctx = Nemo.lll_ctx(0.99, 0.51, :gram)

  ccall((:fmpz_mat_one, libflint), Nothing, (Ref{fmpz_mat}, ), g)
  ccall((:fmpz_lll, libflint), Nothing, (Ref{fmpz_mat}, Ref{fmpz_mat}, Ref{Nemo.lll_ctx}), d, g, ctx)

  l, t = d, g
  ## test if entries in l are small enough, if not: increase precision
  ## or signal that prec was too low
  @v_do :ClassGroup 2 printstyled("lll basis length profile\n", color=:green);
  @v_do :ClassGroup 2 for i = 1:nrows(l)
    print(Float64(div(l[i,i], fmpz(2)^prec*den*den)*1.0), " : ")
  end
  @v_do :ClassGroup 2 println("")
  if nbits(maximum(abs, t)) >  div(prec, 2)
    @v_do :ClassGroup 2 printstyled("lll trafo too large\n", color=:red);
    throw(LowPrecisionLLL())
  end
  ## lattice has lattice disc = order_disc * norm^2
  ## lll needs to yield a basis sth
  ## l[1,1] = |b_i|^2 <= 2^((n-1)/2) disc^(1/n)  
  ## and prod(l[i,i]) <= 2^(n(n-1)/2) disc
  n = nrows(l)
  disc = abs(discriminant(order(A)))*norm(A)^2 * den^(2*n) * fmpz(2)^(2*sv)
  di = root(disc, n)+1
  di *= fmpz(2)^(div(n+1,2)) * fmpz(2)^prec

  if compare_index(l, 1, 1, di) > 0 
    @v_do :ClassGroup 2 printstyled("LLL basis too large\n", color = :red);
    @v_do :ClassGroup 3 println("bound is ", di, " value at ", 1, " is ", l[1,1]); 
    throw(LowPrecisionLLL())
  end
  pr = prod_diagonal(l)
  if pr > fmpz(2)^(div(n*(n-1), 2)) * disc * fmpz(2)^(n*prec)
    @v_do :ClassGroup 2 printstyled("LLL basis too large\n", color = :red);
    @v_do :ClassGroup 2 println("prod too large: ", pr, " > 2^(n(n-1)/2) disc = ", fmpz(2)^(div(n*(n-1), 2)) * disc * fmpz(2)^(n*prec));
    throw(LowPrecisionLLL())
  end

  return FakeFmpqMat(deepcopy(l), fmpz(2)^prec), t*t1
end


###############################################################################
#
#  LLL computation for orders
#
###############################################################################

@doc Markdown.doc"""
    lll(M::NfAbsOrd) -> NfAbsOrd
The same order, but with the basis now being LLL reduced wrt. the Minkowski metric.
"""
function lll(M::NfAbsOrd; prec::Int = 100)
  
  if isdefined(M, :lllO)
    return M.lllO::typeof(M)
  end
  K = nf(M)

  if istotally_real(K)
    On =  _lll_gram(M)
    M.lllO = On
    return On::typeof(M)
  end
  
  if degree(K) == 2
    On = _lll_quad(M)
    M.lllO = On
    return On::typeof(M)
  end

  if iscm_field_known(K) || isautomorphisms_known(K)
    fl, f_conj = iscm_field(K)
    if fl
      On = _lll_CM(M)
      M.lllO = On
      return On::typeof(M)
    end
  end
  
  return _lll(M, prec)
end


#for totally real field, the T_2-Gram matrix is the trace matrix, hence exact.
function _lll_gram(M::NfAbsOrd)
  K = nf(M)
  @assert istotally_real(K)
  g = trace_matrix(M)
  w = lll_gram_with_transform(g)[2]
  On = NfAbsOrd(K, w*basis_matrix(M, copy = false))
  On.ismaximal = M.ismaximal
  if isdefined(M, :index)
    On.index = M.index
  end
  if isdefined(M, :disc)
    On.disc = M.disc
  end
  if isdefined(M, :gen_index)
    On.gen_index = M.gen_index
  end
  return On
end

function _minkowski_matrix_CM(M::NfAbsOrd)
  if isdefined(M,  :minkowski_gram_CMfields)
    return M.minkowski_gram_CMfields
  end
  n = degree(M)
  prec = 64
  g = zero_matrix(FlintZZ, n, n)
  B = basis(M, nf(M))
  imgs = Vector{Vector{arb}}(undef, n)
  for i = 1:n
    imgs[i] = minkowski_map(B[i], prec)
  end
  i = 1
  t = arb()
<<<<<<< HEAD
  while i <= n
=======
  n = degree(M)
  while i <= degree(M)
>>>>>>> 7120d24d
    j = i
    while j <= n
      el = imgs[i][1]*imgs[j][1]
      for k = 2:n
        mul!(t, imgs[i][k], imgs[j][k])
        add!(el, el, t)
      end
      fl, r = unique_integer(el)
      if fl
        g[i, j] = r
        g[j, i] = r
        j += 1
      else
        prec *= 2
        for k = i:n
          imgs[k] = minkowski_map(B[k], prec)
        end
      end
    end
    i += 1
  end
  M.minkowski_gram_CMfields = g
  return g
end


function _lll_CM(M::NfAbsOrd)
  K = nf(M)
  g = _minkowski_matrix_CM(M)
  @vprint :LLL 1 "Now LLL\n"
  @hassert :LLL 1 isposdef(g)
  w = lll_gram_with_transform(g)[2]
  On = NfAbsOrd(K, w*basis_matrix(M, copy = false))
  On.ismaximal = M.ismaximal
  if isdefined(M, :index)
    On.index = M.index
  end
  if isdefined(M, :disc)
    On.disc = M.disc
  end
  if isdefined(M, :gen_index)
    On.gen_index = M.gen_index
  end
  return On
end


function _lll_quad(M::NfAbsOrd)
  K = nf(M)
  b = basis(M)
  a1 = 2*numerator(norm(b[1]))
  a2 = 2*numerator(norm(b[2]))
  a12 = numerator(trace(b[1] * conjugate_quad(K(b[2]))))
  g = matrix(FlintZZ, 2, 2, fmpz[a1, a12, a12, a2])
  @hassert :ClassGroup 1 isposdef(g)
  w = lll_gram_with_transform(g)[2]
  On = NfAbsOrd(K, w*basis_matrix(M, copy = false))
  On.ismaximal = M.ismaximal
  if isdefined(M, :index)
    On.index = M.index
  end
  if isdefined(M, :disc)
    On.disc = M.disc
  end
  if isdefined(M, :gen_index)
    On.gen_index = M.gen_index
  end
  return On
end

function _lll(M::NfAbsOrd, prec::Int)

  K = nf(M)
  n = degree(K)
  M1 = _ordering_by_T2(M)
  prec = max(prec, 10*n)
  prec = max(prec, 100 + 25*div(degree(M), 3) + Int(round(log(abs(discriminant(M))))))
  
  if n > 10
    if n > 100
      prec, M1 = lll_precomputation(M1, prec)
    end
    prec, M1 = lll_precomputation(M1, prec)
  end
  M1, prec = _lll_with_parameters(M1, (0.73, 0.51), prec)
  M1 = _lll_with_parameters(M1, (0.99, 0.51), prec)[1]
  M.lllO = M1
  return M1
end

function _ordering_by_T2(M::NfAbsOrd, prec::Int = 32)
  
  K = nf(M)
  B = basis(M, K)
  ints = fmpz[lower_bound(t2(x, prec), fmpz) for x in B]
  p = sortperm(ints)
  On = NfAbsOrd(B[p])
  On.ismaximal = M.ismaximal
  if isdefined(M, :index)
    On.index = M.index
  end
  if isdefined(M, :disc)
    On.disc = M.disc
  end
  if isdefined(M, :gen_index)
    On.gen_index = M.gen_index
  end
  return On
end


function subsets_it(n::Int, k::Int)
  if n == k
    return (Int[i for i = 1:n])
  end
  if k == 1
    return ([Int[i] for i = 1:n])
  end
  res = subsets_it(n-1, k-1)
  res1 = (push!(x, n) for x in res)
  res2 = subsets_it(n-1, k)
  res3 = [res1, res2]
  return (x for y in res3 for x in y)
end


#Inefficient, but at least it works.
function subsets(n::Int, k::Int)
  if n == k
    return Vector{Int}[Int[i for i = 1:n]]
  end
  if k == 1
    return Vector{Int}[Int[i] for i = 1:n]
  end
  res = subsets(n-1, k-1)
  for x in res
    push!(x, n)
  end
  append!(res, subsets(n-1, k))
  return res
end


function subsets(v::Vector{T}, k::Int) where T
  indices = subsets(length(v), k)
  res = Vector{T}[]
  for i in indices
    si = Vector{T}(undef, k)
    ind = 1
    for j in i
      si[ind] = v[j]
      ind += 1
    end
    push!(res, si)
  end
  return res
end

function _has_trivial_intersection(v::Vector{Vector{Int}}, V::Vector{Vector{Int}})
  for z in v
    for w in V
      if !isempty(intersect(z, w))
        return false
      end
    end
  end
  return true
end

function lll_precomputation(M::NfAbsOrd, prec::Int, nblocks::Int = 4)
  n = degree(M)
  K = nf(M)
  dimension_blocks = div(n, nblocks)
  blocks = Vector{Int}[]
  for i = 1:nblocks-1
    int = (dimension_blocks*(i-1)+1):dimension_blocks*i
    push!(blocks, collect(int))
  end
  int = (dimension_blocks*(nblocks-1)+1):n
  push!(blocks, collect(int))
  g = identity_matrix(FlintZZ, n)
  new_prec = prec
  to_do = subsets(blocks, 2)
  done = falses(length(to_do))
  blocks_selection = Vector{Int}[]
  while !all(done)
    block = 1
    while block < length(to_do)+1 && (done[block] || !_has_trivial_intersection(to_do[block], blocks_selection))
      block += 1
    end
    if block == length(to_do)+1
      blocks_selection = Vector{Int}[]
      On = NfAbsOrd(K, g*basis_matrix(M, copy = false))
      On.ismaximal = M.ismaximal
      if isdefined(M, :index)
      On.index = M.index
      end
      if isdefined(M, :disc)
        On.disc = M.disc
      end
      if isdefined(M, :gen_index)
        On.gen_index = M.gen_index
      end
      M = On
      g = identity_matrix(FlintZZ, n)
      continue
    end
    indices = vcat(to_do[block][1], to_do[block][2])
    @vprint :LLL 3 "Simplifying block $(block)\n"
    prec, g1 = _lll_sublattice(M, indices, prec = prec)
    _copy_matrix_into_matrix(g, indices, indices, g1)
    done[block] = true
    push!(blocks_selection, indices)
    @vprint :LLL 3 "Precision: $(prec)\n"
  end
  @vprint :LLL 3 "Precomputation finished with precision $(prec)\n"
  return prec, M
end



function _lll_sublattice(M::NfAbsOrd, u::Vector{Int}; prec = 100)
  K = nf(M)
  n = degree(M)
  l = length(u)
  @vprint :LLL 3 "Block of dimension $(l)\n"
  prec = max(prec, 10*n)
  local g::fmpz_mat
  ctx = Nemo.lll_ctx(0.99, 0.51, :gram)
  bas = basis(M, K)[u]
  profile_sub = nbits(prod(Hecke.upper_bound(t2(x), fmpz) for x in bas))
  @vprint :LLL 3 "Starting with profile $(profile_sub)\n"
  while true
    local d::fmpz_mat
    while true
      try
        d = minkowski_gram_mat_scaled(M, prec)
        break
      catch e
        prec = prec*2
      end
    end
    @vprint :LLL 3 "Minkowski matrix computed\n"
    g = identity_matrix(FlintZZ, l)
    d1 = sub(d, u, u)
    prec = div(prec, 2)
    shift!(d1, -prec)  #TODO: remove?
    for i=1:l
      fmpz_mat_entry_add_ui!(d1, i, i, UInt(l))
    end
    @vtime :LLL 3 ccall((:fmpz_lll, libflint), Nothing, (Ref{fmpz_mat}, Ref{fmpz_mat}, Ref{Nemo.lll_ctx}), d1, g, ctx)

    if nbits(maximum(abs, g)) <= div(prec, 2)
      prec *= 2
      break
    end
    @vprint :LLL 3 "Still in the loop\n"
    prec *= 4
  end
  @vprint :LLL 3 "Computing the profile of the new basis \n"
  new_basis = g*basis_matrix(bas, FakeFmpqMat)
  els = elem_type(K)[elem_from_mat_row(K, new_basis.num, i, new_basis.den) for i = 1:nrows(new_basis)]
  new_profile = nbits(prod(Hecke.upper_bound(t2(x), fmpz) for x in els))
  if new_profile <= profile_sub
    @vprint :LLL 3 "Output a better basis!\n"
    @vprint :LLL 3 "New profile: $(new_profile)\n"
    return prec, g
  else
    @vprint :LLL 3 "Output the same basis :(\n"
    return prec, identity_matrix(FlintZZ, l)
  end
end


function _lll_with_parameters(M::NfAbsOrd, parameters::Tuple{Float64, Float64}, prec; steps::Int = -1)

  K = nf(M)
  n = degree(M)
  prec = max(prec, 10*n)
  disc = abs(discriminant(M))
  local g::fmpz_mat
  local d::fmpz_mat
  ctx = Nemo.lll_ctx(parameters[1], parameters[2], :gram)
  dM = nbits(prod(Hecke.upper_bound(t2(x), fmpz) for x in basis(M, K)))
  @vprint :LLL 1 "Input profile: $(dM)\n"
  @vprint :LLL 1 "Target profile: $(nbits(disc^2)+divexact(n*(n-1), 2)) \n"
  att = 0 
  while steps == -1 || att < steps
    att += 1
    if att > 3 
      @vprint :LLL "Having a hard time computing a LLL basis"
    end
    @vprint :LLL 3 "Attempt number : $(att)\n"
    while true
      try
        d = minkowski_gram_mat_scaled(M, prec)
        break
      catch e
        prec = prec*2
      end
    end

    @vprint :LLL 3 "Minkowski matrix computed\n"
    diag_d = prod_diagonal(d)
    g = identity_matrix(FlintZZ, n)
    
    prec = div(prec, 2)
    shift!(d, -prec)  #TODO: remove?

    for i=1:n
      fmpz_mat_entry_add_ui!(d, i, i, UInt(nrows(d)))
    end
    @vtime :LLL 3 ccall((:fmpz_lll, libflint), Nothing, (Ref{fmpz_mat}, Ref{fmpz_mat}, Ref{Nemo.lll_ctx}), d, g, ctx)
    
    if nbits(maximum(abs, g)) <= div(prec, 2)
      fl = true
      disc = abs(discriminant(M))
      di = root(disc, n)+1
      di *= fmpz(2)^(div(n+1,2)+prec)
      if compare_index(d, 1, 1, di) > 0
        fl = false
      else
        pr = prod_diagonal(d)
        if pr > fmpz(2)^(div(n*(n-1), 2)+(n*prec)) * disc 
          fl = false
        end
      end
      if fl
        break
      end
    end
    On = NfAbsOrd(K, g*basis_matrix(M, copy = false))
    On.ismaximal = M.ismaximal
    if isdefined(M, :index)
      On.index = M.index
    end
    if isdefined(M, :disc)
      On.disc = M.disc
    end
    if isdefined(M, :gen_index)
      On.gen_index = M.gen_index
    end
    prec *= 2
    dOn = nbits(prod(Hecke.upper_bound(t2(x), fmpz) for x in basis(On, K)))
    if dOn < dM
      @vprint :LLL 3 "I use the transformation\n"
      @vprint :LLL 3 "New profile: $(dOn)\n"
      M = On
      dM = dOn
      prec = Int(floor(prec*1.5))
    else
      prec *= 2
    end
    if att == steps
      return M, prec
    end
    @vprint :LLL 3 "Still in the loop\n"
  end
  On = NfAbsOrd(K, g*basis_matrix(M, copy = false))
  On.ismaximal = M.ismaximal
  if isdefined(M, :index)
    On.index = M.index
  end
  if isdefined(M, :disc)
    On.disc = M.disc
  end
  if isdefined(M, :gen_index)
    On.gen_index = M.gen_index
  end
  @vprint :LLL 3 "LLL finished with parameters $(parameters)\n"
  return On, prec
end

################################################################################
#
#  Applications
#
################################################################################

@doc Markdown.doc"""
    lll_basis(M::NfAbsOrd) -> Array{nf_elem, 1}
A basis for $M$ that is reduced using the LLL algorithm for the Minkowski metric.
"""
function lll_basis(M::NfAbsOrd)
  M1 = lll(M)
  return basis(M1, nf(M1))
end

@doc Markdown.doc"""
    lll_basis(I::NfOrdIdl) -> Array{nf_elem, 1}
A basis for $I$ that is reduced using the LLL algorithm for the Minkowski metric.
"""
function lll_basis(A::NfOrdIdl, v::fmpz_mat = zero_matrix(FlintZZ, 1, 1); prec::Int = 100)
  L, T = lll(A, v, prec=prec)
  S = FakeFmpqMat(T)*basis_matrix(A)*basis_matrix(order(A))
  K = nf(order(A))
  nS = numerator(S)
  dS = denominator(S)
  q = nf_elem[elem_from_mat_row(K, nS, i, dS) for i=1:degree(K)]
  return q
end

function lll_basis(A::NfOrdFracIdl, v::fmpz_mat = zero_matrix(FlintZZ, 1, 1); prec::Int = 100)
  assure_has_numerator_and_denominator(A)
  L, T = lll(A.num, v, prec=prec)
  S = FakeFmpqMat(T)*basis_matrix(A.num)*basis_matrix(order(A))
  K = nf(order(A))
  nS = numerator(S)
  dS = denominator(S)
  q = nf_elem[elem_from_mat_row(K, nS, i, dS*A.den) for i=1:degree(K)]
  return q
end

################################################################################
#
#  Short element in ideals
#
################################################################################

function short_elem(A::NfOrdFracIdl,
                v::fmpz_mat=zero_matrix(FlintZZ, 1,1); prec::Int = 100)
  assure_has_numerator_and_denominator(A)
  return divexact(short_elem(A.num, v, prec = prec), A.den)
end


function short_elem(A::NfOrdIdl,
                v::fmpz_mat = zero_matrix(FlintZZ, 1,1); prec::Int = 100)
  K = nf(order(A))
  t = lll(A, v, prec = prec)[2]
  w = view(t, 1:1, 1:ncols(t))
  mul!(w, w, basis_matrix(A, copy = false))
  c = w*basis_matrix(order(A), copy = false)
  q = elem_from_mat_row(K, c.num, 1, c.den)
  return q
end

################################################################################
#
#  Reduction of ideals
#
################################################################################

function reduce_ideal(A::NfOrdIdl)
  B = inv(A)
  b = short_elem(B)
  C = b*A
  simplify(C)
  @assert C.den == 1
  return C.num, b
end

function reduce_product(A::NfOrdIdl, B::NfOrdIdl)
  I = inv(A)
  J = inv(B)
  @vtime :LLL 3 bIJ = _lll_product_basis(I.num, J.num)
  pp = NfOrdIdl(order(A), bIJ)
  @vtime :LLL 3 b = divexact(short_elem(pp), I.den * J.den)
  AB = A*B
  C = b*AB
  simplify(C)
  @assert isone(C.den)
  return C.num, b
end


function reduce_ideal(A::NfOrdFracIdl)
  B = inv(A)
  b = short_elem(B.num)
  C = divexact(b, B.den)*A
  simplify(C)
  @assert C.den == 1
  return C.num, divexact(b, B.den)
end


@doc Markdown.doc"""
    reduce_ideal(A::FacElem{NfOrdIdl}) -> NfOrdIdl, FacElem{nf_elem}
Computes $B$ and $\alpha$ in factored form, such that $\alpha B = A$.
"""
function reduce_ideal(I::FacElem{NfOrdIdl, NfOrdIdlSet})
  @assert !isempty(I.fac)
  O = order(first(keys(I.fac)))
  K = nf(O)
  fst = true
  a = FacElem(Dict{nf_elem, fmpz}(one(K) => fmpz(1)))
  A = ideal(O, 1)
  for (k, v) = I.fac
    @assert order(k) === O
    if iszero(v)
      continue
    end
    if fst
      A, a = power_reduce(k, v)
      @hassert :PID_Test 1 (v>0 ? fractional_ideal(O, k)^Int(v) : inv(k)^Int(-v)) == A*evaluate(a)
      fst = false
    else
      B, b = power_reduce(k, v)
      mul!(a, a, b)
      @hassert :PID_Test (v>0 ? fractional_ideal(O, k)^Int(v) : inv(k)^Int(-v)) == B*evaluate(b)
      if norm(A)*norm(B) > abs(discriminant(O))
        A, c = reduce_product(A, B)
        add_to_key!(a.fac, c, -1)
      else
        A = A*B
      end
    end
  end
  @hassert :PID_Test 1 A*evaluate(a) == evaluate(I)
  return A, a
end
 

# The bound should be sqrt(disc) (something from LLL)
@doc Markdown.doc"""
    power_reduce(A::NfOrdIdl, e::fmpz) -> NfOrdIdl, FacElem{nf_elem}
Computes $B$ and $\alpha$ in factored form, such that $\alpha B = A^e$
$B$ has small norm.
"""
function power_reduce(A::NfOrdIdl, e::fmpz)
  O = order(A)
  K= nf(O)
  if norm(A) > abs(discriminant(O))
    A1, a = reduce_ideal(A)
    @hassert :PID_Test 1 a*A == A1
    A = A1
    al = FacElem(Dict(a=>-e))
  else
    al = FacElem(Dict(K(1) => fmpz(1)))
  end

  #we have A_orig^e = (A*a)^e = A^e*a^e = A^e*al and A is now small

  if e < 0
    B = inv(A)
    A = numerator(B)
    add_to_key!(al.fac, K(denominator(B)), fmpz(e))
    e = -e
  end

  if isone(e)
    return A, al
  end
  # A^e = A^(e/2)^2 A or A^(e/2)^2
  # al * A^old^(e/2) = A_new
  C, cl = power_reduce(A, div(e, 2))
  @hassert :PID_Test 1 C*evaluate(cl) == A^Int(div(e, 2))
  mul!(al, al, cl^2)
  if norm(C)^2 > abs(discriminant(O))
    @vtime :CompactPresentation :4 C2, a = reduce_product(C, C)
    add_to_key!(al.fac, a, -1)
  else
    C2 = C^2
  end

  if isodd(e)
    if norm(A)*norm(C2) > abs(discriminant(O))
      @vtime :CompactPresentation :4 A1, a = reduce_product(C2, A)
      A = A1
      add_to_key!(al.fac, a, -1)
    else
      A = C2*A
    end
  else
    A = C2
  end
  return A, al
end


function new_power_reduce(A::NfOrdIdl, e::fmpz)
  O = order(A)
  if iszero(e)
    return ideal(O, 1)
  end
  K = nf(O)
  al = FacElem(Dict(K(1) => fmpz(1)))
  if e < 0
    A1 = inv(A)
    A = A1.num
    add_to_key!(al.fac, K(A1.den), e)
    e = -e
  end

  if norm(A)^e <= abs(discriminant(O))
    return A^e, al
  end
  Ainvtot = inv(A)
  Ainv = Ainvtot.num
  d = Ainvtot.den
  res = _new_power_reduce(A, e, Ainv, d)
  mul!(al, al, res[2])
  return res[1], al
end

function _new_power_reduce(A::NfOrdIdl, e::fmpz, Ainv::NfOrdIdl, d::fmpz)
  #Ainv//d is the inverse of A
  #We want to reduce A^e
  O = order(A)
  K = nf(O)
  bdisc = abs(discriminant(O))
  if norm(A) > bdisc
    a = divexact(basis(Ainv)[1].elem_in_nf, d)
    A1 = a*A
    simplify(A1)
    A = A1.num
    al = FacElem(Dict(a=>-e))
    #I need to update Ainv!
    Ainvtot = inv(A)
    Ainv = Ainvtot.num
    d = Ainvtot.den
    newb = lll(Ainv)[2]
    mul!(newb, newb, basis_matrix(Ainv, copy = false))
    Ainv.basis_matrix = newb
  else
    al = FacElem(Dict(K(1) => fmpz(1)))
  end


  if isone(e)
    return A, al, Ainv, d
  end

  # A^e = A^(e/2)^2 A or A^(e/2)^2
  # al * A^old^(e/2) = A_new
  C, cl, Cinv, dCinv = _new_power_reduce(A, div(e, 2), Ainv, d)
  @hassert :PID_Test 1 C*evaluate(cl) == A^Int(div(e, 2))
  mul!(al, al, cl^2)
  if norm(C)^2 > bdisc
    a = divexact(short_elem_product(Cinv, Cinv), dCinv^2)
    C21 = a*(C^2)
    simplify(C21)
    C2 = C21.num
    C2invtot = inv(C2)
    C2inv = C2invtot.num
    C2d = C2invtot.den
    newb = lll(C2inv)[2]
    mul!(newb, newb, basis_matrix(C2inv, copy = false))
    C2inv.basis_matrix = newb
    add_to_key!(al.fac, a, -1)
  else
    C2 = C^2
    basis_IJ = _lll_product_basis(Cinv, Cinv)
    IJ = NfOrdIdl(O, basis_IJ)
    newb = lll(IJ)[2]
    mul!(newb, newb, basis_matrix(IJ, copy = false))
    IJ.basis_matrix = newb
    C2inv = IJ
    C2d = dCinv*dCinv
  end
  
  if isodd(e)
    if norm(A)*norm(C2) > bdisc
      a = divexact(short_elem_product(C2inv, Ainv), C2d*d)
      A1 = a*C2*A
      simplify(A1)
      A = A1.num
      add_to_key!(al.fac, a, -1)
      Ainvtot = inv(A)
      d = Ainvtot.den
      Ainv = Ainvtot.num
      bnew = lll(Ainv)[2]
      mul!(bnew, bnew, basis_matrix(Ainv, copy = false))
      Ainv.basis_matrix = bnew
    else
      A = C2*A
      basis_IJ = _lll_product_basis(C2inv, Ainv)
      IJ = NfOrdIdl(O, basis_IJ)
      newb = lll(IJ)[2]
      mul!(newb, newb, basis_matrix(IJ, copy = false))
      IJ.basis_matrix = newb
      Ainv = IJ
      d = d*C2d
    end
  else
    A = C2
    d = C2d
    Ainv = C2inv
  end
  return A, al, Ainv, d
end

function short_elem_product(A::NfOrdIdl, B::NfOrdIdl)
  return lll_basis_product(A, B)[1]
end


################################################################################
#
#  Short basis of product of ideals
#
################################################################################

# Claus and Tommy: 
# We express the basis of IJ in terms of the basis of I (I contains IJ)
# Then we compute the lll of the matrix of the coordinates. This way we get a 
# better basis to start the computation of LLL
#We compute the hnf to have a guaranteed bound on the entries
function _lll_product_basis(I::NfOrdIdl, J::NfOrdIdl)
  A = lll(I)[2]
  mul!(A, A, basis_matrix(I, copy = false))
  IJ = I*J
  C = basis_matrix(IJ, copy = false)
  @vtime :LLL 3 iA, de = pseudo_inv(A)
  mul!(iA, C, iA)
  divexact!(iA, iA, de)
  hnf_modular_eldiv!(iA, minimum(J))
  @vtime :LLL 3 lll!(iA, lll_ctx(0.3, 0.51))
  @vtime :LLL 3 lll!(iA) 
  mul!(iA, iA, A)
  return iA
end



function lll_basis_product(I::NfOrdIdl, J::NfOrdIdl)

  basis_IJ = _lll_product_basis(I, J)
  IJ = NfOrdIdl(order(I), basis_IJ)
  res = lll_basis(IJ)
  return res
end<|MERGE_RESOLUTION|>--- conflicted
+++ resolved
@@ -260,12 +260,7 @@
   end
   i = 1
   t = arb()
-<<<<<<< HEAD
   while i <= n
-=======
-  n = degree(M)
-  while i <= degree(M)
->>>>>>> 7120d24d
     j = i
     while j <= n
       el = imgs[i][1]*imgs[j][1]
