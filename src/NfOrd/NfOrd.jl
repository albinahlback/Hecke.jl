################################################################################
#
#    NfOrd/NfOrd.jl : Orders in absolute number fields
#
# This file is part of Hecke.
#
# Copyright (c) 2015, 2016: Claus Fieker, Tommy Hofmann
# All rights reserved.
#
# Redistribution and use in source and binary forms, with or without
# modification, are permitted provided that the following conditions are met:
# * Redistributions of source code must retain the above copyright notice, this
#   list of conditions and the following disclaimer.
#
# * Redistributions in binary form must reproduce the above copyright notice,
#   this list of conditions and the following disclaimer in the documentation
#   and/or other materials provided with the distribution.
#
# THIS SOFTWARE IS PROVIDED BY THE COPYRIGHT HOLDERS AND CONTRIBUTORS "AS IS"
# AND ANY EXPRESS OR IMPLIED WARRANTIES, INCLUDING, BUT NOT LIMITED TO, THE
# IMPLIED WARRANTIES OF MERCHANTABILITY AND FITNESS FOR A PARTICULAR PURPOSE ARE
# DISCLAIMED. IN NO EVENT SHALL THE COPYRIGHT HOLDER OR CONTRIBUTORS BE LIABLE
# FOR ANY DIRECT, INDIRECT, INCIDENTAL, SPECIAL, EXEMPLARY, OR CONSEQUENTIAL
# DAMAGES (INCLUDING, BUT NOT LIMITED TO, PROCUREMENT OF SUBSTITUTE GOODS OR
# SERVICES; LOSS OF USE, DATA, OR PROFITS; OR BUSINESS INTERRUPTION) HOWEVER
# CAUSED AND ON ANY THEORY OF LIABILITY, WHETHER IN CONTRACT, STRICT LIABILITY,
# OR TORT (INCLUDING NEGLIGENCE OR OTHERWISE) ARISING IN ANY WAY OUT OF THE USE
# OF THIS SOFTWARE, EVEN IF ADVISED OF THE POSSIBILITY OF SUCH DAMAGE.
#
#
#  Copyright (C) 2015, 2016, 2017 Tommy Hofmann
#
################################################################################

export ==, +, basis, basis_mat, basis_mat_inv, contains_eqaution_order,
       discriminant, degree, den, gen_index, EquationOrder, index,
       isequation_order, isindex_divisor, lll, lll_basis, maximal_order,
       MaximalOrder, minkowski_mat, nf, norm_change_const, Order, parent,
       poverorder, pmaximal_overorder, ring_of_integers, signature,
       trace_matrix, different, codifferent, reduced_discriminant

################################################################################
#
#  Make NfOrd fully working Nemo ring
#
################################################################################

Nemo.parent_type(::Type{NfAbsOrdElem{S, T}}) where {S, T} = NfAbsOrd{S, T}

Nemo.elem_type(::NfAbsOrd{S, T}) where {S, T} = NfAbsOrdElem{S, T}

Nemo.elem_type(::Type{NfAbsOrd{S, T}}) where {S, T} = NfAbsOrdElem{S, T}

ideal_type(::NfAbsOrd{S, T}) where {S, T} = NfAbsOrdIdl{S, T}

ideal_type(::Type{NfAbsOrd{S, T}}) where {S, T} = NfAbsOrdIdl{S, T}

Nemo.show_minus_one(::Type{NfAbsOrdElem{S, T}}) where {S, T} = true

Nemo.base_ring(::NfAbsOrd) = Union{}

Nemo.needs_parentheses(::NfAbsOrdElem) = true

Nemo.isnegative(::NfAbsOrdElem) = false

################################################################################
#
#  Basic field access
#
################################################################################

@doc Markdown.doc"""
    nf(O::NfAbsOrd) -> AnticNumberField

Returns the ambient number field of $\mathcal O$.
"""
@inline nf(O::NfAbsOrd) = O.nf

@doc Markdown.doc"""
  number_field(O::NfAbsOrd)

Return the ambient number field of $\mathcal O$.
"""
@inline function NumberField(O::NfAbsOrd)
  return O.nf
end

@doc Markdown.doc"""
    parent(O::NfAbsOrd) -> NfOrdSet

Returns the parent of $\mathcal O$, that is, the set of orders of the ambient
number field.
"""
parent(O::NfOrd) = NfAbsOrdSet(nf(O), false)

@doc Markdown.doc"""
    isequation_order(O::NfAbsOrd) -> Bool

Returns whether $\mathcal O$ is the equation order of the ambient number
field $K$.
"""
@inline isequation_order(O::NfAbsOrd) = O.isequation_order

@inline ismaximal_known(O::NfAbsOrd) = O.ismaximal != 0

@doc Markdown.doc"""
    ismaximal(R::NfAbsOrd) -> Bool
> Tests if the order $R$ is maximal. This might trigger the 
> the computation if the maximal order.
"""
function ismaximal(R::NfAbsOrd)
  if R.ismaximal == 1
    return true
  end
  if R.ismaximal == 2
    return false
  end
  S = maximal_order(R)
  if discriminant(S) == discriminant(R)
    R.ismaximal = 1
  else
    R.ismaximal = 2
  end
  return R.ismaximal == 1
end
 
contains_equation_order(O::NfAbsOrd) = isinteger(gen_index(O))

################################################################################
#
#  Degree
#
################################################################################

@doc Markdown.doc"""
    degree(O::NfOrd) -> Int

Returns the degree of $\mathcal O$.
"""
degree(O::NfAbsOrd) = degree(O.nf)

################################################################################
#
#  "Assure" functions for fields
#
################################################################################

function assure_has_basis(O::NfAbsOrd)
  if isdefined(O, :basis_ord)
    return nothing
  end
  b = O.basis_nf
  d = degree(O)
  B = Vector{elem_type(O)}(undef, d)
  for i in 1:length(b)
    v = [fmpz(0) for j in 1:d]
    one!(v[i])
    B[i] = NfAbsOrdElem(O, b[i], v)
  end
  O.basis_ord = B
  return nothing
end

function assure_has_basis_mat(O::NfAbsOrd)
  if isdefined(O, :basis_mat)
    return nothing
  end
  A = O.basis_nf
  O.basis_mat = FakeFmpqMat(basis_mat(A))
  return nothing
end

function assure_has_basis_mat_inv(O::NfAbsOrd)
  if isdefined(O, :basis_mat_inv)
    return nothing
  end
  O.basis_mat_inv = inv(basis_mat(O, Val{false}))
  return nothing
end

################################################################################
#
#  Basis
#
################################################################################

function basis_ord(O::NfAbsOrd, copy::Type{Val{T}} = Val{true}) where T
  assure_has_basis(O)
  if copy == Val{true}
    return deepcopy(O.basis_ord)::Vector{elem_type(O)}
  else
    return O.basis_ord::Vector{elem_type(O)}
  end
end

@doc Markdown.doc"""
    basis(O::NfOrd) -> Array{NfOrdElem, 1}

Returns the $\mathbf Z$-basis of $\mathcal O$.
"""
@inline basis(O::NfAbsOrd, copy::Type{Val{T}} = Val{true}) where {T} = basis_ord(O, copy)

@doc Markdown.doc"""
    basis(O::NfOrd, K::AnticNumberField) -> Array{nf_elem, 1}

Returns the $\mathbf Z$-basis elements of $\mathcal O$ as elements of the
ambient number field.
"""
function basis(O::NfAbsOrd, K::AnticNumberField)
  nf(O) != K && error()
  return deepcopy(O.basis_nf)
end

################################################################################
#
#  (Inverse) basis matrix
#
################################################################################

@doc Markdown.doc"""
    basis_mat(O::NfOrd) -> FakeFmpqMat

Returns the basis matrix of $\mathcal O$ with respect to the power basis
of the ambient number field.
"""
function basis_mat(O::NfAbsOrd, copy::Type{Val{T}} = Val{true}) where T
  assure_has_basis_mat(O)
  if copy == Val{true}
    return deepcopy(O.basis_mat)
  else
    return O.basis_mat
  end
end

@doc Markdown.doc"""
    basis_mat_inv(O::NfOrd) -> FakeFmpqMat

Returns the inverse of the basis matrix of $\mathcal O$.
"""
function basis_mat_inv(O::NfAbsOrd, copy::Type{Val{T}} = Val{true}) where T
  assure_has_basis_mat_inv(O)
  if copy == Val{true}
    return deepcopy(O.basis_mat_inv)
  else
    return O.basis_mat_inv
  end
end

################################################################################
#
#  String I/O
#
################################################################################

function show(io::IO, S::NfOrdSet)
  print(io, "Set of orders of the number field ")
  print(io, S.nf)
end

function show(io::IO, O::NfAbsOrd)
  if ismaximal_known(O) && ismaximal(O)
    show_maximal(io, O)
  else
    show_gen(io, O)
  end
end

function show_gen(io::IO, O::NfAbsOrd)
  print(io, "Order of ")
  println(io, nf(O))
  print(io, "with Z-basis ")
  print(io, basis(O))
end

function show_maximal(io::IO, O::NfAbsOrd)
  print(io, "Maximal order of $(nf(O)) \nwith basis $(O.basis_nf)")
end

################################################################################
#
#  Discriminant
#
################################################################################

function assure_has_discriminant(O::NfAbsOrd)
  if isdefined(O, :disc)
    return nothing
  else
    if isequation_order(O) && issimple(nf(O))
      O.disc = numerator(discriminant(nf(O).pol))
    else
      O.disc = discriminant(basis(O))
    end
  end
  return nothing
end

@doc Markdown.doc"""
    discriminant(O::NfOrd) -> fmpz

Returns the discriminant of $\mathcal O$.
"""
function discriminant(O::NfAbsOrd)
  assure_has_discriminant(O)
  return O.disc
end

#TODO: compute differently in equation orders, this is the rres...
@doc Markdown.doc"""
   reduced_discriminant(O::NfOrd) -> fmpz
> Returns the reduced discriminant, ie. the largest elementary divisor of the 
> trace matrix of $\mathcal O$.
"""
function reduced_discriminant(O::NfOrd)
  if isequation_order(O)
    Zx = PolynomialRing(FlintZZ, cached = false)[1]
    f = Zx(nf(O).pol)
    return rres(f, derivative(f))
  end
  return maximal_elementary_divisor(trace_matrix(O))
end

################################################################################
#
#  (Generalized) index
#
################################################################################

@doc Markdown.doc"""
    gen_index(O::NfOrd) -> fmpq

Returns the generalized index of $\mathcal O$ with respect to the equation
order of the ambient number field.
"""
function gen_index(O::NfAbsOrd)
  if isdefined(O, :gen_index)
    return deepcopy(O.gen_index)
  else
    O.gen_index = inv(det(basis_mat(O, Val{false})))#FlintQQ(O.basis_mat.den^degree(O), det(O.basis_mat.num))
    return deepcopy(O.gen_index)
  end
end

@doc Markdown.doc"""
    index(O::NfOrd) -> fmpz

Assuming that the order $\mathcal O$ contains the equation order
$\mathbf Z[\alpha]$ of the ambient number field, this function returns the
index $[ \mathcal O : \mathbf Z]$.
"""
function index(O::NfAbsOrd)
  if isdefined(O, :index)
    return deepcopy(O.index)
  else
    i = gen_index(O)
    !isone(denominator(i)) && error("Order does not contain the equation order")
    O.index = numerator(i)
    return deepcopy(O.index)
  end
end

################################################################################
#
#  Index divisor
#
################################################################################

@doc Markdown.doc"""
    isindex_divisor(O::NfOrd, d::fmpz) -> Bool
    isindex_divisor(O::NfOrd, d::Int) -> Bool

Returns whether $d$ is a divisor of the index of $\mathcal O$. It is assumed
that $\mathcal O$ contains the equation order of the ambient number field.
"""
function isindex_divisor(O::NfOrd, d::Union{fmpz, Integer})
  i = index(O)
  return i % d == 0
end

################################################################################
#
#  Ramified Primes
#
################################################################################

@doc Markdown.doc"""
    ramified_primes(O::NfOrd) -> Array{fmpz, 1}

Returns the list of prime numbers that divide $\operatorname{disc}(\mathcal O)$.
"""
function ramified_primes(O::NfOrd)
  return collect(keys(factor(discriminant(O)).fac))
end

################################################################################
#
#  Deepcopy
#
################################################################################

@doc Markdown.doc"""
    deepcopy(O::NfOrd) -> NfOrd

Makes a copy of $\mathcal O$.
"""
function Base.deepcopy_internal(O::NfAbsOrd{S, T}, dict::IdDict) where {S, T}
  z = NfAbsOrd{S, T}(O.nf)
  for x in fieldnames(typeof(O))
    if x != :nf && isdefined(O, x)
      setfield!(z, x, Base.deepcopy_internal(getfield(O, x), dict))
    end
  end
  if isdefined(z, :basis_ord)
    # Until now we have parent(basis(x)) !== z
    for b in z.basis_ord
      b.parent = z
    end
  end
  return z
end

################################################################################
#
#  Signature
#
################################################################################

@doc Markdown.doc"""
    signature(O::NfOrd) -> Tuple{Int, Int}

Returns the signature of the ambient number field of $\mathcal O$.
"""
function signature(x::NfOrd)
  if x.signature[1] != -1
    return x.signature
  else
    x.signature = signature(nf(x))
    return x.signature
  end
end

################################################################################
#
#  Minkowski matrix
#
################################################################################

@doc Markdown.doc"""
    minkowski_mat(O::NfOrd, abs_tol::Int = 64) -> arb_mat

Returns the Minkowski matrix of $\mathcal O$.  Thus if $\mathcal O$ has degree
$d$, then the result is a matrix in $\operatorname{Mat}_{d\times d}(\mathbf
R)$. The entries of the matrix are real balls of type `arb` with radius less
then `2^-abs_tol`.
"""
function minkowski_mat(O::NfOrd, abs_tol::Int = 64)
  if isdefined(O, :minkowski_mat) && O.minkowski_mat[2] > abs_tol
    A = deepcopy(O.minkowski_mat[1])
  else
    T = Vector{Vector{arb}}(undef, degree(O))
    B = O.basis_nf
    for i in 1:degree(O)
      T[i] = minkowski_map(B[i], abs_tol)
    end
    p = maximum([ prec(parent(T[i][j])) for i in 1:degree(O), j in 1:degree(O) ])
    M = ArbMatSpace(ArbField(p, false), degree(O), degree(O), false)()
    for i in 1:degree(O)
      for j in 1:degree(O)
        M[i, j] = T[i][j]
      end
    end
    O.minkowski_mat = (M, abs_tol)
    A = deepcopy(M)
  end
  return A
end

@doc Markdown.doc"""
    minkowski_gram_mat_scaled(O::NfOrd, prec::Int = 64) -> fmpz_mat

> Let $c$ be the Minkowski matrix as computed by {{{minkowski_mat}}} with precision $p$.
> This function computes $d = round(c 2^p)$ and returns $round(d d^t/2^p)$.
"""
function minkowski_gram_mat_scaled(O::NfOrd, prec::Int = 64)
  if isdefined(O, :minkowski_gram_mat_scaled) && O.minkowski_gram_mat_scaled[2] >= prec
    A = deepcopy(O.minkowski_gram_mat_scaled[1])
    shift!(A, prec - O.minkowski_gram_mat_scaled[2])
  else
    c = minkowski_mat(O, prec)
    d = zero_matrix(FlintZZ, degree(O), degree(O))
    A = zero_matrix(FlintZZ, degree(O), degree(O))
    round_scale!(d, c, prec)
    ccall((:fmpz_mat_gram, :libflint), Nothing, (Ref{fmpz_mat}, Ref{fmpz_mat}), A, d)
    shift!(A, -prec)
    O.minkowski_gram_mat_scaled = (A, prec)
    A = deepcopy(A)
  end
  # to ensure pos. definitenes, we add n to the diag.
  for i=1:degree(O)
    fmpz_mat_entry_add_ui!(A, i, i, UInt(rows(A)))
  end
  return A
end


################################################################################
#
#  Inclusion of number field elements
#
################################################################################

# Check if a number field element is contained in O
# In this case, the second return value is the coefficient vector with respect
# to the basis of O
function _check_elem_in_order(a::T, O::NfAbsOrd{S, T},
                              short::Type{Val{U}} = Val{false}) where {S, T, U}
  assure_has_basis_mat_inv(O)
  t = O.tcontain
  elem_to_mat_row!(t.num, 1, t.den, a)
  t = mul!(t, t, O.basis_mat_inv)
  if short == Val{true}
    return isone(t.den)
  elseif short == Val{false}
    if !isone(t.den)
      return false, Vector{fmpz}()
    else
      v = Vector{fmpz}(undef, degree(O))
      for i in 1:degree(O)
        v[i] = deepcopy(t.num[1, i])
      end
      return true, v
    end
  end
end

@doc Markdown.doc"""
    in(a::nf_elem, O::NfOrd) -> Bool

Checks whether $a$ lies in $\mathcal O$.
"""
function in(a::nf_elem, O::NfOrd)
  return _check_elem_in_order(a, O, Val{true})
end

################################################################################
#
#  Denominator in an order
#
################################################################################

@doc Markdown.doc"""
    denominator(a::nf_elem, O::NfOrd) -> fmpz

Returns the smallest positive integer $k$ such that $k \cdot a$ is contained in
$\mathcal O$.
"""
function denominator(a::Union{nf_elem, NfAbsNSElem}, O::NfAbsOrd)
  assure_has_basis_mat_inv(O)
  M = O.tcontain
  elem_to_mat_row!(M.num, 1, M.den, a)
  M = mul!(M, M, O.basis_mat_inv)
  return deepcopy(M.den)
end

function integral_split(a::nf_elem, O::NfOrd)
  assure_has_basis_mat_inv(O)
  M = O.tcontain
  elem_to_mat_row!(M.num, 1, M.den, a)
  M = mul!(M, M, O.basis_mat_inv)
  return M.den, M.num
end


##################################3#############################################
#
#  Norm change constant
#
################################################################################

# For x = \sum_i x_i omega_i let |x|_1 = \sqrt(x_1^2 + ... + x_d^2).
# And let |x|_2 = sqrt(T_2(x))
# Then there exist c1, c2 such that
# |x|_2^2 <= c1 |x|_2^2, |x|_1^2 <= c2 |x|_1^2
# A suitable pair (c1, c2) can be determined using the Minkowski map/matrix
#
# Reference
# Fieker, Friedrichs
# On Reconstruction of Algebraic Numbers
# (in particular p. 288)
#
# TODO: Make this rigorous using interval arithmetic. The only problem is that
#       the characteristic polynomial might not be squarefree.
@doc Markdown.doc"""
    norm_change_const(O::NfOrd) -> (Float64, Float64)

Returns $(c_1, c_2) \in \mathbf R_{>0}^2$ such that for all
$x = \sum_{i=1}^d x_i \omega_i \in \mathcal O$ we have
$T_2(x) \leq c_1 \cdot \sum_i^d x_i^2$
and
$\sum_i^d x_i^2 \leq c_2 \cdot T_2(x)$,
where $(\omega_i)_i$ is the $\mathbf Z$-basis of $\mathcal O$.
"""
function norm_change_const(O::NfOrd)
  if O.norm_change_const[1] > 0
    return O.norm_change_const
  else
    d = degree(O)
    M = minkowski_mat(O, 64)
    # I don't think we have to swap rows,
    # since permutation matrices are orthogonal
    #r1, r2 = signature(O)
    #for i in 2:2:r2
    #  swap_rows!(M, r1 + i, r1 + 2*r2 - i + 1)
    #end

    M = M*M'

    N = Symmetric([ Float64(M[i, j]) for i in 1:rows(M), j in 1:cols(M) ])
    #forcing N to really be Symmetric helps julia - aparently
    r = sort(eigvals(N))
    if !(r[1] > 0)
      # more complicated methods are called for...
      m = ceil(Int, log(d)/log(2))
      m += m%2
      @assert iseven(m)
      l_max = root(tr(M^m), m) #an upper bound within a factor of 2
                                    #according to a paper by Victor Pan
                                    #https://doi.org/10.1016/0898-1221(90)90236-D
                                    #formula (1) and discussion
      pr = 128
      l_min = l_max
      if isodd(d) d+=1; end
      while true
        try
          M = inv(M)
          l_min = root(tr(M^d), d) #as above...
          if isfinite(l_min)
            z = (Float64(l_max), Float64(l_min))
            O.norm_change_const = z
            return z
          end
          M = minkowski_mat(O, pr)
          M = M*M'
          pr *= 2
        catch e  # should verify the correct error
          M = minkowski_mat(O, pr)
          M = M*M'
          pr *= 2
        end
      end
    end

    @assert r[1]>0
#    N = transpose(M)*M
#    N = MatrixSpace(AcbField(prec(base_ring(N))), rows(N), cols(N))(N)
#    chi = charpoly(PolynomialRing(base_ring(N), "x")[1], N)
#    return chi
#    r = roots(chi)
#    # I want upper bound for the largest and lower bound for the smallest root
#
#    tm = arf_struct(0, 0, 0, 0)
#    ccall((:arf_init, :libarb), Nothing, (Ref{arf_struct}, ), tm)
#    ccall((:arb_get_abs_ubound_arf, :libarb), Nothing, (Ref{arf_struct}, Ref{arb}), tm, real(r[end]))
#    # 3 is round to infinity
#    c1 = ccall((:arf_get_d, :libarb), Cdouble, (Ref{arf_struct}, Cint), tm, 3)
#
#    ccall((:arb_get_abs_ubound_arf, :libarb), Nothing, (Ref{arf_struct}, Ref{arb}), tm, &(inv(real(r[1]))))
#    c2 = ccall((:arf_get_d, :libarb), Cdouble, (Ref{arf_struct}, Cint), tm, 3)
#
#    ccall((:arf_clear, :libarb), Nothing, (Ref{arf_struct}, ), tm)
#
#    z = (c1, c2)
    z = (r[end], inv(r[1]))
    O.norm_change_const = z
    return z
  end
end

################################################################################
#
#  Construction of orders
#
################################################################################

@doc Markdown.doc"""
    Order(B::Array{nf_elem, 1}, check::Bool = true) -> NfOrd

Returns the order with $\mathbf Z$-basis $B$. If `check` is set, it is checked
whether $B$ defines an order.
"""
function Order(::S, a::Array{T, 1}, check::Bool = true,
               cache::Bool = true) where {S <: Union{AnticNumberField, NfAbsNS}, T <: Union{nf_elem, NfAbsNSElem}}
  K = parent(a[1])
  if check
    b, bmat, bmat_inv, _ = defines_order(K, a)
    if !b
      error("The elements do not define an order")
    else
      return NfAbsOrd(K, bmat, bmat_inv, deepcopy(a), cache)
    end
  else
    return NfAbsOrd(deepcopy(a), cache)
  end
end

function Order(K, a::Vector, check::Bool = true,
               cache::Bool = true)
  local b
  try
    b = map(K, a)
  catch
    error("Cannot coerce elements from array into the number field")
  end
  return Order(K, b, check, cache)
end

@doc Markdown.doc"""
    Order(K::AnticNumberField, A::FakeFmpqMat, check::Bool = true) -> NfOrd

Returns the order which has basis matrix $A$ with respect to the power basis
of $K$. If `check` is set, it is checked whether $A$ defines an order.
"""
function Order(K::S, a::FakeFmpqMat, check::Bool = true,
               cache::Bool = false) where {S <: Union{AnticNumberField, NfAbsNS}}
  if check
    b, ainv, d = defines_order(K, a)
    if !b
      error("The basis matrix does not define an order")
    else
      return NfAbsOrd(K, deepcopy(a), ainv, d, cache)
    end
  else
    return NfAbsOrd(K, deepcopy(a), cache)
  end
end

@doc Markdown.doc"""
    Order(K::AnticNumberField, A::fmpq_mat, check::Bool = true) -> NfOrd

Returns the order which has basis matrix $A$ with respect to the power basis
of $K$. If `check` is set, it is checked whether $A$ defines an order.
"""
function Order(K::S, a::fmpq_mat, check::Bool = true,
               cache::Bool = true) where {S <: Union{AnticNumberField, NfAbsNS}}
  return Order(K, FakeFmpqMat(a), cache)
end

@doc Markdown.doc"""
    Order(K::AnticNumberField, A::fmpz_mat, check::Bool = true) -> NfOrd

Returns the order which has basis matrix $A$ with respect to the power basis
of $K$. If `check` is set, it is checked whether $A$ defines an order.
"""
function Order(K::S, a::fmpz_mat, check::Bool = true,
               cache::Bool = true) where {S}
  return Order(K, FakeFmpqMat(a), check, cache)
end

@doc Markdown.doc"""
    Order(A::NfOrdFracIdl) -> NfOrd

Returns the fractional ideal $A$ as an order of the ambient number field.
"""
function Order(a::NfOrdFracIdl, check::Bool = true, cache::Bool = true)
  return Order(nf(order(a)), basis_mat(a)*basis_mat(order(a)), check, cache)
end

################################################################################
#
#  Any order
#
################################################################################

function any_order(K::AnticNumberField)
  f = K.pol
  de = denominator(f)
  g = f * de

  if ismonic(g)
    return equation_order(K)
  else
    d = degree(g)
    M = zero_matrix(FlintZZ, d, d)
    M[1, 1] = 1
    for i in 2:d
      for j in i:-1:2
        M[i, j] = numerator(coeff(g, d - (i - j)))
      end
    end
    @hassert :NfOrd 1 defines_order(K, FakeFmpqMat(M))
    z = NfAbsOrd{AnticNumberField, nf_elem}(K, FakeFmpqMat(M))
    z.isequation_order = false
    return z
  end
end

function any_order(K::NfAbsNS)
  normalized_gens = Vector{NfAbsNSElem}(undef, degree(K))
  g = gens(K)
  for i in 1:ngens(K)
    f = denominator(K.pol[i]) * K.pol[i]
    if isone(coeff(f, 1))
      normalized_gens[i] = g[i]
    else
      normalized_gens[i] = coeff(f, 1) * g[i]
    end
  end

  b = NfAbsNSElem[]
  for i in CartesianIndices(Tuple(1:degrees(K)[i] for i in 1:ngens(K)))
    push!(b, prod(normalized_gens[j]^(i[j] - 1) for j=1:length(i)))
  end
  return Order(K, b, false, false)
end

################################################################################
#
#  Equation order
#
################################################################################

equation_order(K, cached::Bool = false) = EquationOrder(K, cached)

@doc Markdown.doc"""
    EquationOrder(K::NfAbs) -> NfAbsOrd

Returns the equation order of the absolute number field $K$.
"""
function EquationOrder(K::T, cached::Bool = true) where {T}
  if cached
    try
      M = _get_nf_equation_order(K)
      return M
    catch e
      if e isa AccessorNotSetError
        M = __equation_order(K)
        _set_nf_equation_order(K, M)
        return M
      else
        rethrow(e)
      end
    end
  else
    M = __equation_order(K)
    return M
  end
end

# If the numerator of the defining polynomial is not monic, then we construct
# the order as described in exercise 15, chapter 15 of Cohen's first book.
# This is due to H. Lenstra.
function __equation_order(K::AnticNumberField)
  f = K.pol
  if isone(denominator(f) * lead(f))
    M = FakeFmpqMat(identity_matrix(FlintZZ, degree(K)))
    Minv = FakeFmpqMat(identity_matrix(FlintZZ, degree(K)))
    z = NfAbsOrd{AnticNumberField, nf_elem}(K, M, Minv, basis(K), false)
    z.isequation_order = true
    return z
  else
    error("Primitive element must be integral")
  end
end

function __equation_order(K::NfAbsNS)
  for f in K.pol
    if !isone(denominator(f) * coeff(f, 1))
      error("Generators must be integral")
    end
  end

  M = FakeFmpqMat(identity_matrix(FlintZZ, degree(K)))
  Minv = FakeFmpqMat(identity_matrix(FlintZZ, degree(K)))
  z = NfAbsOrd{NfAbsNS, NfAbsNSElem}(K, M, Minv, basis(K), false)
  z.isequation_order = true
  return z
end

@doc Markdown.doc"""
    EquationOrder(f::fmpz_poly; cached::Bool = true, check::Bool = true) -> NfOrd

> Returns the equation order defined by the monic polynomial $f$.
"""
function EquationOrder(f::fmpz_poly; cached::Bool = true, check::Bool = true)
  ismonic(f) || error("polynomial must be monic")
  K = number_field(f, cached = cached, check = check)[1]
  return EquationOrder(K)
end

@doc Markdown.doc"""
    EquationOrder(f::fmpq_poly; cached::Bool = true, check::Bool = true) -> NfOrd

> Returns the equation order defined by the monic integral polynomial $f$.
"""
function EquationOrder(f::fmpq_poly; cached::Bool = true, check::Bool = true)
  ismonic(f) || error("polynomial must be integral and monic")
  isone(denominator(f)) || error("polynomial must be integral and monic")

  K = number_field(f, cached = cached, check = check)[1]
  return EquationOrder(K)
end

@doc Markdown.doc"""
    equation_order(M::NfOrd) -> NfOrd
> The equation order of then number field.
"""
equation_order(M::NfAbsOrd) = equation_order(nf(M))

function _order(K::S, elt::Array{T, 1}) where {S, T}
  o = one(K)
  
  n = degree(K)
  if !(o in elt)
    push!(elt, o)
  end
  B = basis_mat(elt)
  B = hnf(B)
  
  elt = T[]
  if rows(B) >= n
    for i in (rows(B) - degree(K) + 1):rows(B) 
      push!(elt, elem_from_mat_row(K, B.num, i, B.den))
    end
  else
    for i in 1:rows(B) 
      push!(elt, elem_from_mat_row(K, B.num, i, B.den))
    end
    for i=1:n-1
      l=length(elt)
      for s = 1:l
        for t = i:l
          push!(elt, elt[s] * elt[t])
        end
      end
      B = hnf(basis_mat(elt))
      empty!(elt)
      if rows(B) >= n
        for i in (rows(B) - degree(K) + 1):rows(B) 
          push!(elt, elem_from_mat_row(K, B.num, i, B.den))
        end
      else
        for i in 1:rows(B) 
          push!(elt, elem_from_mat_row(K, B.num, i, B.den))
        end
      end
    end
  end
  
  closed = false

  dold = fmpq(0)

  # Since 1 is in elt, prods will contain all elements
  while !closed
    prods = T[elt[i] for i = 1:length(elt)]
    for i = 2:length(elt)
      for j = i:length(elt)
        push!(prods, elt[i]*elt[j])
      end
    end
    
    B = hnf(basis_mat(prods))
    
    dd = B.num[rows(B) - degree(K) + 1, 1]
    for i in 2:degree(K)
      dd *= B.num[rows(B) - degree(K) + i, i]
    end
    if iszero(dd)
      error("Elements do not define a module of full rank")
    end
    d = dd//(B.den)^n

    if dold == d
      closed = true
    else
      dold = d
      elt = Array{T, 1}(undef, n)
      for i in 1:n
        elt[i] = elem_from_mat_row(K, B.num, rows(B) - degree(K) + i, B.den)
      end
    end
  end

  # Make an explicit check
  @hassert :NfOrd 1 defines_order(K, elt)[1]
  return Order(K, elt, false, false)
end

################################################################################
#
#  Equality
#
################################################################################

# This is the function which is used in dictionaries
function Base.isequal(R::NfOrd, S::NfOrd)
  return R === S
end

function ==(R::NfAbsOrd, S::NfAbsOrd)
  nf(R) != nf(S) && return false
  assure_has_basis_mat(R)
  assure_has_basis_mat(S)
  return R.basis_mat == S.basis_mat
end

function ==(R::NfAbsOrdSet, S::NfAbsOrdSet)
  return R.nf === S.nf
end

################################################################################
#
#  Trace matrix
#
################################################################################

@doc Markdown.doc"""
    trace_matrix(O::NfOrd) -> fmpz_mat

Returns the trace matrix of `\mathcal O`, that is, the matrix
$(\operatorname{tr}_{K/\mathbf Q}(b_i \cdot b_j))_{1 \leq i, j \leq d}$.
"""
function trace_matrix(O::NfAbsOrd)
  if isdefined(O, :trace_mat)
    return deepcopy(O.trace_mat)
  end
  K = nf(O)
  b = O.basis_nf
  n = degree(K)
  g = zero_matrix(FlintZZ, n, n)
  for i=1:n
    t = tr(b[i]^2)
    @assert isinteger(t)
    g[i, i] = numerator(t)
    for j in (i + 1):n
      t = tr(b[i]*b[j])
      @assert isinteger(t)
      g[i, j] = numerator(t)
      g[j, i] = numerator(t)
    end
  end
  O.trace_mat = g
  return deepcopy(g)
end

################################################################################
#
#  Addition of orders
#
################################################################################

@doc Markdown.doc"""
    +(R::NfOrd, S::NfOrd) -> NfOrd

Given two orders $R$, $S$ of $K$, this function returns the smallest order
containing both $R$ and $S$. It is assumed that $R$, $S$ contain the ambient
equation order and have coprime index.
"""
function +(a::NfAbsOrd, b::NfAbsOrd)
  nf(a) != nf(b) && error("Orders must have same ambient number field")
  if contains_equation_order(a) && contains_equation_order(b) &&
          isone(gcd(index(a), index(b)))
    aB = basis_mat(a, Val{false})
    bB = basis_mat(b, Val{false})
    d = degree(a)
    m = zero_matrix(FlintZZ, 2*d, d)
    for i=1:d
      for j=1:d
        m[i,j]=bB.den*aB.num[i,j]
        m[i+d,j]= aB.den*bB.num[i,j]
      end
    end
    mat = _hnf_modular_eldiv(m, bB.den*aB.den, :lowerleft)
    c = view(mat, d + 1:2*d, 1:d)
    O = Order(nf(a), FakeFmpqMat(c, aB.den*bB.den), false)
    O.primesofmaximality = unique(vcat(a.primesofmaximality, b.primesofmaximality))
    O.disc = gcd(discriminant(a), discriminant(b))
    if a.disc<0 || b.disc<0
      O.disc=-O.disc
    end
    return O
  else
    return _order(nf(a), vcat(a.basis_nf, b.basis_nf))
  end
end

################################################################################
#
#  p-overorder
#
################################################################################

function _poverorder(O::NfAbsOrd, p::fmpz)
  I = pradical(O, p)
  if isdefined(I, :princ_gen) && I.princ_gen == p
    return O
  end
  R = ring_of_multipliers(I)
  return R
end

function _poverorder(O::NfAbsOrd, p::Integer)
  return _poverorder(O, fmpz(p))
end

@doc Markdown.doc"""
    poverorder(O::NfOrd, p::fmpz) -> NfOrd
    poverorder(O::NfOrd, p::Integer) -> NfOrd

This function tries to find an order that is locally larger than $\mathcal O$
at the prime $p$: If $p$ divides the index $[ \mathcal O_K : \mathcal O]$,
this function will return an order $R$ such that
$v_p([ \mathcal O_K : R]) < v_p([ \mathcal O_K : \mathcal O])$. Otherwise
$\mathcal O$ is returned.
"""
function poverorder(O::NfAbsOrd, p::fmpz)
  if isequation_order(O) && issimple(nf(O))
    #return dedekind_poverorder(O, p)
    return polygons_overorder(O, p)
  else
    return _poverorder(O, p)
  end
end

function poverorder(O::NfAbsOrd, p::Integer)
  return poverorder(O, fmpz(p))
end

################################################################################
#
#  p-maximal overorder
#
################################################################################

@doc Markdown.doc"""
    pmaximal_overorder(O::NfOrd, p::fmpz) -> NfOrd
    pmaximal_overorder(O::NfOrd, p::Integer) -> NfOrd

This function finds a $p$-maximal order $R$ containing $\mathcal O$. That is,
the index $[ \mathcal O_K : R]$ is not dividible by $p$.
"""
function pmaximal_overorder(O::NfAbsOrd, p::fmpz)
  @vprint :NfOrd 1 "computing p-maximal overorder for $p ... \n"
  if p in O.primesofmaximality
    return O
  end
  if rem(discriminant(O), p^2) != 0 
    push!(O.primesofmaximality, p)
    return O
  end

  d = discriminant(O)
  @vprint :NfOrd 1 "extending the order at $p for the first time ... \n"
  OO = poverorder(O, p)
  dd = discriminant(OO)
  if rem(discriminant(O), p^2) != 0
    push!(OO.primesofmaximality, p)
    return OO
  end
  i = 1
  while d != dd
    i += 1
    @vprint :NfOrd 1 "extending the order at $p for the $(i)th time ... \n"
    d = dd
    OO = poverorder(OO, p)
    dd = discriminant(OO)
    if rem(dd, p^2) != 0
      break
    end
  end
  push!(OO.primesofmaximality, p)
  return OO
end

function pmaximal_overorder(O::NfAbsOrd, p::Integer)
  return pmaximal_overorder(O, fmpz(p))
end

###############################################################################
#
#  Maximal Order interface
#
###############################################################################

function MaximalOrder(O::NfOrd, primes::Array{fmpz, 1})
  if length(primes) == 0
    return O
  end

  OO = O

  if !isdefining_polynomial_nice(nf(O)) || !isinteger(gen_index(O))
    for i in 1:length(primes)
      p = primes[i]
      @vprint :NfOrd 1 "Computing p-maximal overorder for $p ..."
      OO += pmaximal_overorder(OO, p)
      if !(p in OO.primesofmaximality)
        push!(OO.primesofmaximality, p)
      end
    end
    return OO
  end

  ind = index(O)
  EO = EquationOrder(nf(O))
  for i in 1:length(primes)
    p = primes[i]
    @vprint :NfOrd 1 "Computing p-maximal overorder for $p ..."
    if divisible(ind, p)
      OO = pmaximal_overorder(OO, p)
    else
      O1 = pmaximal_overorder(EO, p)
      if divisible(index(O1), p)
        OO += O1
      end
    end
    if !(p in OO.primesofmaximality)
      push!(OO.primesofmaximality, p)
    end
    @vprint :NfOrd 1 "done\n"
  end
  return OO
end

@doc Markdown.doc"""
***
    maximal_order(O::NfOrd) -> NfOrd
    MaximalOrder(O::NfOrd) -> NfOrd

Returns the maximal overorder of $O$.
"""
function MaximalOrder(O::NfAbsOrd)
  K = nf(O)
  try
    # First check if the number field knows its maximal order
    M = _get_maximal_order(K)::typeof(O)
    return M
  catch e
    if !isa(e, AccessorNotSetError) 
      rethrow(e)
    end
    M = new_maximal_order(O)::typeof(O)
    M.ismaximal = 1
    _set_maximal_order(K, M)
    return M
  end
end

function maximal_order_round_four(O::NfAbsOrd)
  OO = deepcopy(O)
  @vtime :NfOrd fac = factor(abs(discriminant(O)))
  for (p,j) in fac
    if j == 1
      continue
    end
    @vprint :NfOrd 1 "Computing p-maximal overorder for $p ..."
    O1 = pmaximal_overorder(O, p)
    if valuation(discriminant(O1), p)< valuation(discriminant(OO),p)
      OO += O1
    end 
    @vprint :NfOrd 1 "done\n"
  end
  OO.ismaximal = 1
  return OO
end

@doc Markdown.doc"""
***
    MaximalOrder(K::AnticNumberField, primes::Array{fmpz, 1}) -> NfOrd
    maximal_order(K::AnticNumberField, primes::Array{fmpz, 1}) -> NfOrd
    ring_of_integers(K::AnticNumberField, primes::Array{fmpz, 1}) -> NfOrd

Assuming that ``primes`` contains all the prime numbers at which the equation
order $\mathbf{Z}[\alpha]$ of $K = \mathbf{Q}(\alpha)$ is not maximal,
this function returns the maximal order of $K$.
"""
function MaximalOrder(K::AnticNumberField, primes::Array{fmpz, 1})
  O = any_order(K)
  @vprint :NfOrd 1 "Computing the maximal order ...\n"
  O = MaximalOrder(O, primes)
  @vprint :NfOrd 1 "... done\n"
  return NfOrd(K, basis_mat(O, Val{false}))
end

@doc Markdown.doc"""
    maximal_order(K::AnticNumberField) -> NfOrd
    ring_of_integers(K::AnticNumberField) -> NfOrd

> Returns the maximal order of $K$.

# Example

```julia-repl
julia> Qx, xx = FlintQQ["x"];
julia> K, a = NumberField(x^3 + 2, "a");
julia> O = MaximalOrder(K);
```
"""
function MaximalOrder(K::T) where {T}
  try
    c = _get_maximal_order(K)::NfAbsOrd{T, elem_type(T)}
    return c
  catch e
    if !isa(e, AccessorNotSetError)
      rethrow(e)
    end
    #O = MaximalOrder(K)::NfOrd
    O = new_maximal_order(any_order(K))::NfAbsOrd{T, elem_type(T)}
    O.ismaximal = 1
    _set_maximal_order(K, O)
    return O
  end
end

@doc Markdown.doc"""
***
    ring_of_integers(K::AnticNumberField, primes::Array{fmpz, 1}) -> NfOrd
    ring_of_integers(K::AnticNumberField, primes::Array{Integer, 1}) -> NfOrd

Assuming that ``primes`` contains all the prime numbers at which the equation
order $\mathbf{Z}[\alpha]$ of $K = \mathbf{Q}(\alpha)$ is not maximal,
this function returns the maximal order of $K$.
"""
ring_of_integers(x::AnticNumberField, primes::Array{fmpz, 1}) = maximal_order(x, primes)
ring_of_integers(x::AnticNumberField, primes::Array{Integer, 1}) = maximal_order(x, primes)

###############################################################################
#
#  Some LLL-related functions
#
###############################################################################

# don't know what this is doing
#for totally real field, the T_2-Gram matrix is the trace matrix, hence exact.

function _lll_gram(M::NfOrd)
  K = nf(M)
  @assert istotally_real(K)
  g = trace_matrix(M)

  q,w = lll_gram_with_transform(g)
  On = NfOrd(K, FakeFmpqMat(w*basis_mat(M, Val{false}).num, denominator(basis_mat(M, Val{false}))))
  On.ismaximal = M.ismaximal
  return On
end

@doc Markdown.doc"""
    lll_basis(M::NfOrd) -> Array{nf_elem, 1}
> A basis for $m$ that is reduced using the LLL algorithm for the Minkowski metric.    
"""
function lll_basis(M::NfOrd)
  I = ideal(M, parent(basis_mat(M, Val{false}).num)(1))
  return lll_basis(I)
end

@doc Markdown.doc"""
    lll(M::NfOrd) -> NfOrd
> The same order, but with the basis now being LLL reduced wrt. the Minkowski metric.
"""
function lll(M::NfOrd)
  K = nf(M)

  if istotally_real(K)
    return _lll_gram(M)
  end

  I = ideal(M, 1)

  prec = 100
  while true
    try
      q,w = lll(I, parent(basis_mat(M, Val{false}).num)(0), prec = prec)
      On = NfOrd(K, FakeFmpqMat(w*basis_mat(M, Val{false}).num, denominator(basis_mat(M, Val{false}))))
      On.ismaximal = M.ismaximal
      return On
    catch e
      if isa(e, LowPrecisionLLL) || isa(e, InexactError)
        prec = Int(round(prec*1.2))
        #if prec>1000
        #  error("precision too large in LLL");
        #end
        continue;
      else
        rethrow(e)
      end
    end
  end
end

################################################################################
#
#  Check if something defines an order
#
################################################################################

# This is not optimizied for performance.
# If false, then this returns (false, garbage, garbage).
# If true, then this return (true, basis_mat, basis_mat_inv).
function defines_order(K::S, x::FakeFmpqMat) where {S}
  if rows(x) != degree(K) || cols(x) != degree(K)
    return false, x, Vector{elem_type(K)}()
  end
  local xinv
  try
    xinv = inv(x)
  catch
    return false, x, Vector{elem_type(K)}()
  end
  n = degree(K)
  B_K = basis(K)
  d = Vector{elem_type(K)}(undef, n)
  # Construct the basis elements from the basis matrix
  for i in 1:n
    d[i] = elem_from_mat_row(K, x.num, i, x.den)
  end

  # Check if Z-module spanned by x is closed under multiplcation
  l = Vector{elem_type(K)}(undef, n)
  for i in 1:n
    for j in i:n
      l[j] = d[i]*d[j]
    end
    Ml = basis_mat(l)
    if !isone((Ml * xinv).den)
      return false, x, Vector{elem_type(K)}()
    end
  end
  # Check if 1 is contained in the Z-module
  Ml = basis_mat([one(K)])
  if !isone((Ml * xinv).den)
    return false, x, Vector{elem_type(K)}()
  end
  return true, xinv, d
end

function defines_order(K::S, A::Vector{T}) where {S, T}
  if length(A) != degree(K)
    return false, FakeFmpqMat(), FakeFmpqMat(), A
  else
    B = basis_mat(A)
    b, Binv, _ = defines_order(K, B)
    return b, B, Binv, A
  end
end

################################################################################
#
#  Different
#
################################################################################

@doc Markdown.doc"""
    different(x::NfOrdElem) -> NfOrdElem

> The different of $x$, ie. $0$ if x is not a primitive element, or
> $f'(x)$ for $f$ the minimal polynomial of $x$ otherwise.
"""
function different(x::NfOrdElem)
  if iszero(x)
    return x
  end
  f = minpoly(x)
  if degree(f) < degree(parent(x))
    return parent(x)(0)
  end
  return derivative(f)(x)
end

@doc Markdown.doc"""
    different(R::NfOrd) -> NfOrdIdl

> The differnt ideal of $R$, that is, the ideal generated by all differents
> of elements in $R$.
> For the maximal order, this is also the inverse ideal of the co-different.
"""
function different(R::NfOrd)
  D = ideal(R, different(R(gen(nf(R)))))
  d = abs(discriminant(R))
  while norm(D) != d
    #@show D, norm(D), d
    x = rand(R, -10:10)
    y = different(x)
    if !iszero(y)
      D += ideal(R, y)
    end
  end
  return D
end

@doc Markdown.doc"""
    discriminant(m::Map, R::NfOrd) -> NfOrdIdl

> The discriminant ideal of $R$ over the maximal order of the domain of the map $m$, 
> that is, the ideal generated by all norms of differents
> of elements in $R$.
"""
function discriminant(m::T, R::NfOrd) where T <: Map
  D = different(R)
  #TODO: maybe mix norm and different to only generate the discriminant ideal, not the
  #      full different first.
  return norm(m, D)
end

@doc Markdown.doc"""
    codifferent(R::NfOrd) -> NfOrdIdeal
> The codiffernt ideal of $R$, ie. the trace-dual of $R$.
"""
function codifferent(R::NfOrd)
  t = trace_matrix(R)
  ti, d = pseudo_inv(t)
  return ideal(R, ti, true)//d
end

###############################################################################
#
#  Code to get a new maximal order starting from any order
#
###############################################################################

# This is the non-cached version generic fallback version

function new_maximal_order(O::NfAbsOrd)
  return maximal_order_round_four(O)
end

#  Buchmann-Lenstra for simple absolute number fields.

# TODO: Ask Carlo if we need to assert that O is "the" equation order.
function new_maximal_order(O::NfOrd)
<<<<<<< HEAD

  if !isequation_order(O)
    return maximal_order_round_four(O)
  end
=======
  #if !isequation_order(O)
  #  return maximal_order_round_four(O)
  #end

>>>>>>> 2cd1cacb
  K = nf(O)
  if degree(K) == 1
    O.ismaximal = 1
    return O  
  end

  if isdefining_polynomial_nice(K) && (isequation_order(O) || isinteger(gen_index(O)))
    Zx, x = PolynomialRing(FlintZZ, "x", cached = false)
    f1 = Zx(K.pol)
    ds = rres(f1, derivative(f1))
  else
    ds = discriminant(O)
  end

  #First, factorization of the discriminant given by the snf of the trace matrix
  M = trace_matrix(O)
  l = coprime_base(_el_divs(M,ds))
  @vprint :NfOrd 1 "Factors of the discriminant: $l\n "
  l1 = fmpz[]
  OO = O
  @vprint :NfOrd 1 "Trial division of the discriminant\n "
  for d in l
    fac = factor_trial_range(d)[1]
    rem = d
    for (p,v) in fac
      rem = divexact(rem, p^v)
    end
    @vprint :NfOrd 1 "Computing the maximal order at $(collect(keys(fac)))\n "
    O1 = MaximalOrder(O, collect(keys(fac)))
    OO += O1
    if abs(rem)!=1
      push!(l1,abs(rem))
    end
  end
  if isempty(l1)
    OO.ismaximal=1
    return OO
  end
  for i=1:length(l1)
    a,b = ispower(l1[i])
    if a>1
      l1[i]=b
    end
  end
  #=
  O1, l=DedekindComposite(O, deepcopy(l1))
  if discriminant(O1)!=discriminant(O)
    OO+=O1
    push!(l, discriminant(O1))
  end
  append!(l1,l)
  l1=coprime_base(l1)
  =#
  O1, Q = _TameOverorderBL(OO, l1)
  if !isempty(Q)
    @vprint :NfOrd 1 "I have to factor $Q\n "
    for el in Q
      d=factor(el).fac
      O1+=MaximalOrder(O1, collect(keys(d)))
    end
  end
  O1.ismaximal=1
  return O1::NfOrd
  
end

function DedekindComposite(O::NfOrd, l::Array{fmpz,1})

  O1=O
  l1=fmpz[]
  while true
    @vprint :NfOrd 1 "$l"
    if isempty(l)
      break
    end
    div, f, OO = dedekind_test_composite(O,l[1])
    if div!=1
      @show "Divisor found"
      push!(l1, div)
      push!(l,div)
      l=coprime_base(l)
      continue
    end
    if f
      @show "Can't say"
      filter!(x-> x!=l[1], l)
      continue
    else
      @show "Enlarge!"
      @show index(O1)
      O1+=OO
      filter!(x-> x!=l[1], l)
      continue
    end
  end
  return O, l1
end  


function _TameOverorderBL(O::NfOrd, lp::Array{fmpz,1})
  
  OO=O
  M=coprime_base(lp)
  Q=fmpz[]
  while !isempty(M)
    @vprint :NfOrd 1 M
    q=M[1]
    if isprime(q)
      OO1=pmaximal_overorder(O, q)
      if valuation(discriminant(OO1), q)<valuation(discriminant(OO), q)
        OO+=OO1
      end
      filter!(x-> x!=q, M)
      continue
    end
    OO, q1= _cycleBL(OO,q)
    if q1==1
      filter!(x->x!=q, M)
    elseif q1==q
      push!(Q,q)
      filter!(x-> x!=q, M)
    else
      push!(M, q1)
      push!(M, divexact(q,q1))
      M=coprime_base(M)
      continue
    end
  end
  if isempty(Q)
    OO.ismaximal=1
  end
  return OO, Q

end


function _qradical(O::NfOrd, q::fmpz)
  
  d = degree(O)
  R = ResidueRing(FlintZZ, q, cached=false)
  #First, we compute the q-radical as the kernel of the trace matrix mod q.
  #By theory, this is free if q is prime; if I get a non free module, I have found a factor of q.
  @vprint :NfOrd 1 "radical computation\n "
  Mat = MatrixSpace(R, d, d, false)(trace_matrix(O))
  M = nullspace(Mat)[2]
  if iszero(M)
    @vprint "The radical is equal to the ideal generated by q"
    return fmpz(1), ideal(O,q)
  end
  if cols(M) != 0
    M = howell_form(transpose(M))     
    for i = 1:rows(M)
      if iszero_row(M,i)
        break
      end
      j = i
      while iszero(M[i,j])
        j += 1
      end
      if !isone(M[i,j])
        @vprint :NfOrd 1 "Split: $(M[i,j])"
        return lift(M[i,j]), NfOrdIdl()
      end
    end
  end
  # Now, we have the radical.
  # We want to compute the ring of multipliers.
  # So we need to lift the matrix.
  @vprint :NfOrd 1 "Computing hnf of basis matrix \n "
  MatIdeal = zero_matrix(FlintZZ, d, d)
  for i=1:rows(M)
    for j=1:degree(O)
      MatIdeal[i,j] = FlintZZ(M[i,j].data)
    end
  end
  gens = NfOrdElem[O(q)]
  for i=1:rows(M)
    if !iszero_row(MatIdeal, i)
      push!(gens, elem_from_mat_row(O, MatIdeal, i))
    end       
  end
  M2=view(Hecke._hnf_modular_eldiv(MatIdeal, fmpz(q),  :lowerleft), 1:degree(O), 1:degree(O))
  I=NfOrdIdl(O, M2)
  I.gens=gens
  return fmpz(1), I
end

function _cycleBL(O::NfOrd, q::fmpz)
  
  q1,I=_qradical(O,q)
  if q1!=1
    return O,q1
  elseif isdefined(I, :princ_gens) && q==I.princ_gens
    return O, fmpz(1)
  end
  @vprint :NfOrd 1 "ring of multipliers\n"
  O1=ring_of_multipliers(I)
  @vprint :NfOrd 1 "ring of multipliers computed\n"
  if discriminant(O1)!=discriminant(O)
    if gcd(discriminant(O1), q)== 1
      return O1, fmpz(1)
    else
      return _cycleBL(O1,q)
    end
  end
  @vprint :NfOrd 1 "couldn't enlarge\n"
  # (I:I)=OO. Now, we want to prove tameness (or get a factor of q)
  # We have to test that (OO:a)/B is a free Z/qZ module.
  inva=colon(ideal(O,1),I, true)
  M1=basis_mat_inv(inva)
  @assert M1.den==1
  G1=_el_divs(M1.num,q)
  for i=1:length(G1)
    q1=gcd(q,G1[i])
    if q1!=q && q1!=1
      @vprint :NfOrd 1 "Found the factor $q1"
      return O,fmpz(q1)
    end
  end
  @vprint :NfOrd 1 "...is free\n"
  h=2
  ideals=Array{NfOrdIdl,1}(undef, 3)
  ideals[1]=I
  ideals[2]=I^2
  ideals[3]=I^3
  while true
    if h>degree(O)
      error("Not found!")
    end
    I1=(ideals[1]+ideal(O,q))*(ideals[3]+ideal(O,q))
    I2=(ideals[2]+ideal(O,q))^2
    M2=basis_mat(I2, Val{false})*basis_mat_inv(I1, Val{false})
    @assert M2.den==1
    G2=_el_divs(M2.num,q)
    if isempty(G2)
      h+=1
      ideals[1]=ideals[2]
      ideals[2]=ideals[3]
      ideals[3]=ideals[2]*I
      continue
    end
    for i=1:length(G2)
      q1=gcd(q,G2[i])
      if q1!=q && q1!=1
        return O, q1
      end
    end
    break
  end
  f,r = ispower(q,h)
  if f
    return O, r
  else
    return O, q
  end
  
end

function _el_divs(M::fmpz_mat, d::fmpz)
  M1 = _hnf_modular_eldiv(M, d)
  while !isdiag(M1)
    M1 = M1'
    hnf_modular_eldiv!(M1, d)
  end
  l = fmpz[]
  for j = 1:rows(M1)
    if M1[j,j] != 1
      push!(l, M1[j,j])
    end
  end
  return l
end

function TameOverorderBL(O::NfOrd, lp::Array{fmpz,1}=fmpz[])
    
  # First, we hope that we can get a factorization of the discriminant by computing 
  # the structure of the group OO^*/OO
  OO=O
  list=append!(_el_divs(trace_matrix(OO)),primes_up_to(degree(O)))
  l=coprime_base(list)
  #Some trivial things, maybe useless
  for i=1:length(l)
    a,b=ispower(l[i])
    if a>1
      l[i]=b
    end
    if isprime(l[i])
      @vprint :NfOrd 1 "pmaximal order at $(l[i])\n"
      OO1=pmaximal_overorder(O, l[i])
      if valuation(discriminant(OO1), l[i])<valuation(discriminant(OO), l[i])
        OO+=OO1
      end
      l[i]=0
    end
  end
  push!(l, discriminant(OO))
  append!(l,lp)
  filter!(x-> x!=0, l)
  for i=1:length(l)
    l[i]=abs(l[i])
  end
  M=coprime_base(l)
  Q=fmpz[]
  while !isempty(M)
    @vprint :NfOrd 1 M
    q=M[1]
    if isprime(q)
      OO1=pmaximal_overorder(O, q)
      if valuation(discriminant(OO1), q)<valuation(discriminant(OO), q)
        OO+=OO1
      end
      filter!(x-> x!=q, M)
      continue
    end
    OO, q1= _cycleBL(OO,q)
    if q1==1
      filter!(x->x!=q, M)
    elseif q1==q
      push!(Q,q)
      filter!(x-> x!=q, M)
    else
      push!(M, q1)
      push!(M, divexact(q,q1))
      M=coprime_base(M)
      continue
    end
  end
  if isempty(Q)
    OO.ismaximal=1
  end
  return OO, Q

end

################################################################################
#
#  Conductor
#
################################################################################

# TODO: This can be improved by building the matrix N more clever and using
#       a modular HNF algorithm.
@doc Markdown.doc"""
    conductor(R::NfOrd, S::NfOrd) -> NfAbsOrdIdl
> The conductor $\{x \in S | xS\subseteq R\}$
> for orders $R\subseteq S$.
"""
function conductor(R::NfOrd, S::NfOrd)
  n = degree(R)
  t = basis_mat(R, Val{false}) * basis_mat_inv(S, Val{false})
  @assert isone(t.den)
  basis_mat_R_in_S_inv_num, d = pseudo_inv(t.num)
  M = zero_matrix(FlintZZ, n^2, n)
  B = basis(S, Val{false})
  for k in 1:n
    a = B[k]
    N = representation_matrix(S(a.elem_in_nf, false)) * basis_mat_R_in_S_inv_num
    for i in 1:n
      for j in 1:n
        M[(k - 1)*n + i, j] = N[j, i]
      end
    end
  end
  H = sub(hnf(M), 1:n, 1:n)
  Hinv, new_den = pseudo_inv(transpose(H))
  Hinv = Hinv * basis_mat_R_in_S_inv_num
  return ideal(R, divexact(Hinv, new_den))
end

@doc Markdown.doc"""
    conductor(R::NfOrd) -> NfAbsOrdIdl
> The conductor of $R$ in the maximal order.
"""
conductor(R::NfOrd) = conductor(R, maximal_order(R))<|MERGE_RESOLUTION|>--- conflicted
+++ resolved
@@ -1527,17 +1527,7 @@
 
 # TODO: Ask Carlo if we need to assert that O is "the" equation order.
 function new_maximal_order(O::NfOrd)
-<<<<<<< HEAD
-
-  if !isequation_order(O)
-    return maximal_order_round_four(O)
-  end
-=======
-  #if !isequation_order(O)
-  #  return maximal_order_round_four(O)
-  #end
-
->>>>>>> 2cd1cacb
+
   K = nf(O)
   if degree(K) == 1
     O.ismaximal = 1
