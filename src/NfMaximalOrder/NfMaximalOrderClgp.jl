################################################################################
#
#  NfMaxOrdClgrp.jl : Class group computation of maximal orders in number fields
#
################################################################################

# (C) 2015 Claus Fieker

################################################################################
#
# Todo: 
#  - using/ implement limit in enum
#  - make sure the precision for LLL is high enough (by checking that the
#    resulting elements have a reasonable norm/ length? theory?)
#  - add reasonable verbose printing
#  - write hnf from upper_triangular
#  - understand/use profiling information (memory, ...)     
#
# Clean up:
#  - sort the various data-types files
#  - write show functions
#  - remove debugging prints
#  - arrange the functions in e.g. Sparse in a reasonable order
#  - rename some of them
#  - export 
#  - use iterators in add_scaled and transform?
#
# Note: enumerating x,0,0,0 is pointless unless x==1
#
################################################################################

add_verbose_scope(:ClassGroup)
add_verbose_scope(:ClassGroup_time)
add_verbose_scope(:ClassGroup_gc)

add_assert_scope(:ClassGroup)
set_assert_level(:ClassGroup, 1)
set_assert_level(:LatEnum, 1)


import Base.size;

################################################################################
#
#  Factor base over (Euclidean) Rings
#
################################################################################

# Note that T must admit gcd's and base must consists of elements x for which
# valuation(_, x) is definied.

type FactorBase{T}
  prod::T
  base::Set{T}
end

# assume that the set consists of pairwise coprime elements
function FactorBase{T}(x::Set{T}; check::Bool = true)
  if !check
    z = FactorBase{T}(prod(x), x)
    return z
  else
    error("not yet implemented")
  end
end

function show(io::IO, B::FactorBase)
  print(io, "Factor base with \n$(B.base) and type $(typeof(B.prod))")
end

function is_smooth{T}(c::FactorBase{T}, a::T)
  g = gcd(c.prod, a)
  while g != 1 
    a = div(a, g)
    g = gcd(g, a)
  end
  return a == 1
end

function factor{T}(c::FactorBase{T}, a::T)
  f = Dict{T, Int}()
  for i in c.base
    if mod(a, i)==0
      v = valuation(a, i)
      f[i] = v[1]
      a = v[2]
      if a == 1 
        break
      end
    end
  end
  assert(a==1)
  return f
end

function factor{T}(c::FactorBase{T}, a::fmpq)
  f = Dict{T, Int}()
  n = num(a)
  d = den(a)
  for i in c.base
    if mod(d, i)==0
      v = valuation(d, i)
      if isdefined(f, :i)
        f[i] -= v[1]
      else
        f[i] = -v[1]
      end
      d = v[2]
      if d == 1 && n == 1
        break
      end
    end
    if mod(n, i)==0
      v = valuation(n, i)
      if isdefined(f, :i)
        f[i] += v[1]
      else
        f[i] = v[1]
      end
      n = v[2]
      if d == 1 && n==1
        break
      end
    end
  end
  @hassert :ClassGroup 1 d == 1 && n == 1 
  return f
end

################################################################################
#
#  NfFactorBase : Factor bases for number fields 
#  A factor basis is mostly a collection of prime ideals, designed,
#  if possible, to allow for rapid testing if elements are smooth.
#
################################################################################

type NfFactorBase
  fb::Dict{fmpz, Array{Tuple{Int, NfMaximalOrderIdeal}, 1}}
  size::Int
  fb_int::FactorBase{fmpz}
  ideals::Array{NfMaximalOrderIdeal, 1}
  rw::Array{Int, 1}
  mx::Int

  function NfFactorBase()
    r = new(Dict{fmpz, Array{Tuple{Int, MaximalOrderIdeal}, 1}}())
    r.size = 0
    return r
  end
end

function NfFactorBase(O::NfMaximalOrder, B::Int;
                      complete::Bool = true, degree_limit::Int = 5)
  lp = prime_ideals_up_to(O, B, complete = complete,
                          degree_limit = degree_limit)
  lp = sort(lp, lt = function(a,b) return norm(a) > norm(b); end)
  FB = NfFactorBase()
  FB.size = length(lp)
  FB.ideals = lp

  # Magic constant 20?
  FB.rw = Array(Int, 20)
  FB.mx = 20

  for i = 1:length(lp)
    if !haskey(FB.fb, lp[i].gen_one)
      FB.fb[lp[i].gen_one] = [(i, lp[i])]
    else
      push!(FB.fb[lp[i].gen_one], (i, lp[i]))
    end
  end

  FB.fb_int = FactorBase(Set(keys(FB.fb)); check = false)

  return FB
end

################################################################################
#
#  Factor number field element over factor base. Put valuations into row i of
#  the relation matrix M. The matrix M needs to have at least as many columns
#  as the FB has ideals.
#
################################################################################

function factor!(M::fmpz_mat, i::Int, FB::NfFactorBase, a::nf_elem;
                 error::Bool = true, n::fmpq = abs(norm(a)))
  return _factor!(M, i, FB, a, error, n)
end
function _factor!(M::fmpz_mat, i::Int, FB::NfFactorBase, a::nf_elem,
                 error::Bool = true, n::fmpq = abs(norm(a)))
  d = factor(FB.fb_int, num(n)*denominator(a))
  cor = []
  for p in keys(d)
    for (j, P) in FB.fb[p]
      M[i, j] = valuation(a, P)
      if M[i,j] != 0
        push!(cor, j)
      end
      if M[i,j] < 0 
        n = n*norm(P)^(-M[i, j])
      else
        n = n/norm(P)^M[i, j]
      end  
    end
  end
  if error
    @hassert :ClassGroup 1 n == 1
  else
    if n != 1
      for j in cor
        M[i,j] = 0
      end
    end
    return n == 1
  end
  return true
end

function factor!{T}(M::Smat{T}, i::Int, FB::NfFactorBase, a::nf_elem;
                    error = true, n = abs(norm(a)))
  return _factor(M, i, FB, a, error, n)
end
function _factor!{T}(M::Smat{T}, i::Int, FB::NfFactorBase, a::nf_elem,
                    error::Bool = true, n::fmpq = abs(norm(a)))
  d = factor(FB.fb_int, num(n)*denominator(a))
  rw = FB.rw
  lg::Int = 0
  for p in keys(d)
    vp = valuation(n, p)[1]
    for (j, P) in FB.fb[p]
      v = valuation(a, P)
      if v != 0
        vp -= P.splitting_type[2]*v
        lg += 1
        if lg <= FB.mx
          rw[lg] = j
          rw[lg + 1] = v
        else
          push!(rw, j)
          push!(rw, v)
        end
        lg += 1
      end
    end
    if vp != 0
      if error
        @hassert :ClassGroup 1 vp == 0
      end
      return false
    end
  end
  if lg > 0
    if length(rw) > FB.mx
      FB.mx = length(rw)
    end
    @hassert :ClassGroup lg > 1
    @hassert :ClassGroup iseven(lg)
    nrw = Array{Tuple{Int, Int}}(div(lg, 2))
    for i = 1:div(lg, 2)
      nrw[i] = (rw[2*(i-1)+1], rw[2*i])
    end
    sort!(nrw, lt=function(a,b) return a[1] < b[1]; end)
    @hassert :ClassGroup 1 length(nrw) > 0
    push!(M, SmatRow{T}(nrw))
    return true
  else 
    # factor failed or I have a unit.
    # sparse rel mat must not have zero-rows.
    return false
  end
end

function factor(FB::NfFactorBase, a::nf_elem)
  M = MatrixSpace(ZZ, 1, FB.size)()
  factor!(M, 1, FB, a)
  return M
end

################################################################################
#
#  Relations based on ideals
#
################################################################################

type IdealRelationsCtx
  A::NfMaximalOrderIdeal
  v::Array{Int, 1}  # the infinite valuation will be exp(v[i])
  E::enum_ctx
  c::fmpz           # the last length
  cnt::Int
  bad::Int
  M::fmpz_mat
  vl::Int
  rr::Range{Int}

  function IdealRelationsCtx(E::enum_ctx)
    I = new()
    I.E = E
    return I
  end
end

function show(io::IO, I::IdealRelationsCtx)
  println(io, "IdealRelationCtx for ", I.A)
  println(io, "  current length bound ", I.c, " stats: ", I.cnt, " and ", I.bad)
end


################################################################################
#
#  The main class group part
#
################################################################################

################################################################################
#
#  Class group data structure
#
################################################################################
type ClassGrpCtx{T}  # T should be a matrix type: either fmpz_mat or Smat{}
  FB::NfFactorBase
  M::T                    # the relation matrix, columns index by the
                          # factor basis, rows by the relations
  R::Array{nf_elem, 1}    # the relations
  RS::Set{nf_elem}
  H::T                    # the last hnf, at least the non-trivial part
                          # of it
  last_H::Int             # the number of rows of M that went into H
  last_piv1::Array{Int, 1}
  mis::Set{Int}
  h::fmpz
  c::roots_ctx
  rel_cnt::Int
  bad_rel::Int
  hnf_call::Int
  hnf_time::Float64
  last::Int
  sum_norm::fmpz

  val_base::fmpz_mat      # a basis for the possible infinite ranodmization 
                          # vectors: conditions are
                          #  - sum over all = 0
                          #  - indices correspoding to complex pairs are
                          #    identical
                          # done via lll + nullspace
  function ClassGrpCtx()
    r = new()
    r.R = Array{nf_elem, 1}[]
    r.RS = Set(r.R)
    return r
  end  
end

global AllRels
function class_group_init(O::NfMaximalOrder, B::Int;
                          complete::Bool = true, degree_limit::Int = 5, T::DataType = Smat{BigInt})
  global AllRels = []
  clg = ClassGrpCtx{T}()

  clg.bad_rel = 0
  clg.rel_cnt = 0
  clg.last = 0
  clg.sum_norm = 0

  clg.FB = NfFactorBase(O, B, complete = complete, degree_limit = degree_limit)
  clg.M = T()
  clg.c = conjugates_init(nf(O).pol)
  for I in clg.FB.ideals
    class_group_add_relation(clg, nf(O)(I.gen_one))
    class_group_add_relation(clg, nf(O)(I.gen_two))
  end
  n = degree(O)
  l = MatrixSpace(ZZ, n, 1+clg.c.r2)()
  for i = 1:n
    l[i,1] = 1
  end
  for i = 1:clg.c.r2
    l[clg.c.r1+2*i, i+1] = 1
    l[clg.c.r1+2*i-1, i+1] = -1
  end
  # what I want is a lll-reduced basis for the kernel
  # it probably should be a sep. function
  # however, there is nullspace - which is strange...
  l,t = hnf_with_transform(l)
  t = sub(t, (1+clg.c.r2+1):rows(l), 1:rows(l))
  l = lll(t)
  clg.val_base = l
  return clg
end

function class_group_add_relation{T}(clg::ClassGrpCtx{T}, a::nf_elem)
  if a==0
    return false
  end
  if a in clg.RS 
    return false
  end
#  global AllRels
#  push!(AllRels, a)
  n = abs(norm(a))
  clg.sum_norm += num(n*n)
  #print("trying relation of length ", Float64(length(clg.c, a)),
  #      " and norm ", Float64(n));
  if !is_smooth(clg.FB.fb_int, num(n)*denominator(a))
    clg.bad_rel += 1
    #println(" -> fail")
    return false
  end
  if _factor!(clg.M, length(clg.R)+1, clg.FB, a, false, n)
    push!(clg.R, a)
    push!(clg.RS, a)
    @hassert :ClassGroup 1 rows(clg.M) == length(clg.R)
    clg.rel_cnt += 1
    @v_do :ClassGroup 1 println(" -> OK, rate currently ",
           clg.bad_rel/clg.rel_cnt, " this ", clg.bad_rel - clg.last,
           ", avg (norm^2) ",
           Float64(BigInt(clg.sum_norm)/(clg.bad_rel-clg.last+1)))
    clg.last = clg.bad_rel
    clg.sum_norm = 0
    return true
  else
    #println(" -> 2:fail")
    clg.bad_rel += 1
    return false
  end
end

################################################################################
#
#  Naive relation search: Based on coefficient size only
#
################################################################################

function class_group_random_ideal_relation(clg::ClassGrpCtx, r::Int,
                                           I::NfMaximalOrderIdeal = Base.rand(clg.FB.ideals))
  s = 1
  if r < 2
    r = 2
  end
  for i = 1:r 
    I = prod(I, Base.rand(clg.FB.ideals))
    I, g = reduce_ideal_class(I)
    s *= g
  end
  return s;
end 

################################################################################
#
# Naive relation search: Tries random linear combinations of lll reduced basis
# The lll is done on the coefficient lattice.   
#
################################################################################
function class_group_small_elements_relation(clg::ClassGrpCtx,
                A::NfMaximalOrderIdeal, cnt::Int = degree(order(A)))
  l = FakeFmpqMat(lll(basis_mat(A)))*basis_mat(order(A))
  K = nf(order(A))
  if cnt <= degree(A.parent.order)
    lb = Array(nf_elem, degree(K))
    for i = 1:cnt
      lb[i] = element_from_mat_row(K, l.num, i)//l.den
    end
    return lb
  end
  r = Int(Base.ceil((2*cnt)^(1/degree(K))))
  r = -div(r+1, 2):div(r+1, 2)
  ll = Array(typeof(K()), degree(K))
  for i = 1:degree(K)
    ll[i] = element_from_mat_row(K, l.num, i)//l.den
  end
  lb = Array(typeof(K()), cnt)
  for i = 1:cnt
    lb[i] = rand(ll, r)
  end
  return lb
end

################################################################################
#
# More interesting search: Enumeration and other things on the minkowski side
#
################################################################################

#scales the i-th column of a by 2^d[1,i]
function mult_by_2pow_diag!(a::Array{BigFloat, 2}, d::fmpz_mat)
  s = size(a)
  R = RealRing()
  tmp_mpz = R.z1
  for i = 1:s[1]
    for j = 1:s[2]
      e = ccall((:mpfr_get_z_2exp, :libmpfr), Clong, (Ptr{BigInt}, Ptr{BigFloat}), &tmp_mpz, &a[i,j])
      ccall((:mpfr_set_z_2exp, :libmpfr), Void, (Ptr{BigFloat}, Ptr{BigInt}, Clong, Int32), &a[i,j], &tmp_mpz, e+Clong(d[1,j]), Base.MPFR.ROUNDING_MODE[end])
    end
  end
end

#converts BigFloat -> fmpz via round(a*2^l), in a clever(?) way
function round_scale(a::Array{BigFloat, 2}, l::Int)
  s = size(a)
  b = MatrixSpace(ZZ, s[1], s[2])()
  R = RealRing()
  tmp_mpz = R.z1
  tmp_fmpz = R.zz1
  tmp_mpfr = R.t1
  for i = 1:s[1]
    for j = 1:s[2]
      e = a[i,j].exp
      a[i,j].exp += l
      ccall((:mpfr_round, :libmpfr), Int32, (Ptr{BigFloat}, Ptr{BigFloat}, Int32), &tmp_mpfr, &a[i,j], Base.MPFR.ROUNDING_MODE[end]) 
      a[i,j].exp = e
      f = ccall((:mpfr_get_z_2exp, :libmpfr), Clong, (Ptr{BigInt}, Ptr{BigFloat}),
        &tmp_mpz, &tmp_mpfr)
      ccall((:fmpz_set_mpz, :libflint), Void, (Ptr{fmpz}, Ptr{BigInt}),
        &tmp_fmpz, &tmp_mpz)
      if f > 0  
        ccall((:fmpz_mul_2exp, :libflint), Void, (Ptr{fmpz}, Ptr{fmpz}, Culong), &tmp_fmpz, &tmp_fmpz, f)
      else
        ccall((:fmpz_tdiv_q_2exp, :libflint), Void, (Ptr{fmpz}, Ptr{fmpz}, Culong), &tmp_fmpz, &tmp_fmpz, -f);
      end
      setindex!(b, tmp_fmpz, i, j)
    end
  end
  return b
end

function shift!(g::fmpz_mat, l::Int)
  for i=1:rows(g)
    for j=1:cols(g)
      z = ccall((:fmpz_mat_entry, :libflint), Ptr{fmpz}, (Ptr{fmpz_mat}, Int, Int), &g, i-1, j-1)
      if l > 0
        ccall((:fmpz_mul_2exp, :libflint), Void, (Ptr{fmpz}, Ptr{fmpz}, Int), z, z, l)
      else
        ccall((:fmpz_tdiv_q_2exp, :libflint), Void, (Ptr{fmpz}, Ptr{fmpz}, Int), z, z, -l)
      end
    end
  end
  return g
end
 
#CF todo: use limit!!!
function lll(rt_c::roots_ctx, A::NfMaximalOrderIdeal, v::fmpz_mat;
                prec::Int = 100, limit::Int = 0)
  c = minkowski_mat(rt_c, nf(order(A)), prec) ## careful: current iteration
  b = FakeFmpqMat(basis_mat(A))*basis_mat(order(A))
  if !isdefined(rt_c, :cache)
    rt_c.cache = 0*c
  end
  d = rt_c.cache
  mult!(d, b.num, c)
                                           ## c is NOT a copy, so don't change.
  if !iszero(v)
    @v_do :ClassGroup 1 println("using inf val", v)
    old = get_bigfloat_precision()
    set_bigfloat_precision(4*prec)
    mult_by_2pow_diag!(d, v);
    set_bigfloat_precision(old)
  end
  old = get_bigfloat_precision()
  set_bigfloat_precision(prec)
  g = round_scale(d, prec)
  @hassert :ClassGroup 1 !iszero(g)
  set_bigfloat_precision(old)
  g = g*g'
  shift!(g, -prec)
  g += rows(g)*one(parent(g))

  l, t = lll_gram_with_transform(g)
  return l, t
end

################################################################################
#
#  Algorithm of Schmettow
#
################################################################################

function one_step(c::roots_ctx, b::NfMaximalOrderFracIdeal,
                p::NfMaximalOrderIdeal; prec::Int = 100)
  b = p*b
  simplify(b)
  g1 = short_elem(c, b, prec = prec)
  b = g1*inv(b) 
  simplify(b)
  g2 = short_elem(c, b, prec = prec) 
  return simplify(g2*inv(b)), g1, g2
end

function short_elem(c::roots_ctx, A::NfMaximalOrderFracIdeal,
                v::fmpz_mat=MatrixSpace(ZZ, 1,1)(); prec::Int = 100)
  return divexact(short_elem(c, A.num, v, prec = prec), A.den)
end

function short_elem(c::roots_ctx, A::NfMaximalOrderIdeal,
                v::fmpz_mat = MatrixSpace(ZZ, 1,1)(); prec::Int = 100)
  K = nf(order(A))
  temp = FakeFmpqMat(basis_mat(A))*basis_mat(order(A))
  b = temp.num
  b_den = temp.den
  l, t = lll(c, A, v, prec = prec)
  w = window(t, 1,1, 1, cols(t))
  c = w*b
  q = element_from_mat_row(K, c, 1)
  q = divexact(q, b_den)
  return q
end

function enum_ctx_from_ideal(c::roots_ctx, A::NfMaximalOrderIdeal,
                v::fmpz_mat;prec::Int = 100, limit::Int = 0)
  l, t = lll(c, A, v, prec = prec, limit = limit)
  temp = FakeFmpqMat(basis_mat(A))*basis_mat(order(A))
  b = temp.num
  b_den = temp.den
  K = nf(order(A))
  if limit == 0
    limit = rows(l)
  end
  #E = enum_ctx_from_gram(l, ZZ(2)^prec, Tx = BigInt, TC = Rational{BigInt},
  #                TC = Rational{BigInt}, limit = limit)
  E = enum_ctx_from_gram(l, ZZ(2)^prec, Tx = Int, TC = Float64, TU = Float64,
                  limit = limit)
  E.t = t*b
  E.t_den = b_den
  n = E.n
  b = E.G[n,n]
  enum_ctx_start(E, b)
  return E
end

function IdealRelationsCtx(clg::ClassGrpCtx, A::NfMaximalOrderIdeal;
<<<<<<< HEAD
                prec::Int64 = 100, val::Int64=0, limit::Int64 = 0)
=======
                prec::Int = 100, val::Int=0, limit::Int = 0)
  I = IdealRelationsCtx()
  I.A = A
>>>>>>> 28a8c425
  v = MatrixSpace(ZZ, 1, rows(clg.val_base))(Base.rand(-val:val, 1,
                  rows(clg.val_base)))*clg.val_base
  E = enum_ctx_from_ideal(clg.c, A, v, prec = prec, limit = limit)
  I = IdealRelationsCtx(E)
  I.A = A
  I.c = 0
  I.cnt = 0
  I.bad = 0
  I.vl = 0
  I.rr = 1:0
  I.M = MatrixSpace(ZZ, 1, I.E.n)()
  return I
end

global _start = 0.0
function class_group_small_real_elements_relation_start(clg::ClassGrpCtx,
                A::NfMaximalOrderIdeal; prec::Int = 200, val::Int = 0,
                limit::Int = 0)
  global _start
  @v_do :ClassGroup_time 2 rt = time_ns()
  I = IdealRelationsCtx(clg, A, prec = prec, val = val, limit = limit)
  @v_do :ClassGroup_time 2 _start += time_ns()-rt
  return I
end

global _elt = 0.0

function class_group_small_real_elements_relation_next(I::IdealRelationsCtx)
  global _elt, _next
  K = nf(order(I.A))
  while true
    if enum_ctx_next(I.E)
      # println("elt is", I.E.x)
      # should we (again) add content_is_one()?
      if !isone(content(I.E.x))
        continue
      end
      @v_do :ClassGroup_time 2 rt = time_ns()
      I.M = I.E.x * I.E.t
      q = element_from_mat_row(K, I.M, 1)
      q = divexact(q,I.E.t_den)
      #println("found ", q, " of length ", length(q), " and norm ", norm(q))
      @v_do :ClassGroup_time 2 _elt += time_ns()- rt
      return q
    end
    #println("restart for ", I.A, I.E.c)
    enum_ctx_start(I.E, I.E.c*2)
  end
end

# Do better: re-use partial hnf, check rank mod p, ...

const modu = next_prime(2^20)
function class_group_current_result(clg::ClassGrpCtx)
  global modu
  full_rank = false
  if isdefined(clg, :H)
    full_rank = rows(clg.H) == cols(clg.H)
    new_rel = sub(clg.M, (clg.last_H+1):rows(clg.M), 1:cols(clg.M))
    last_diag = [clg.H[i,i] for i =1:min(rows(clg.H), cols(clg.H))]
    vcat!(clg.H, new_rel)
    h = clg.H
    t = time_ns()
    if ! full_rank
      upper_triangular(h, mod = modu)
    else
      upper_triangular(h)
    end
    clg.hnf_time += time_ns()-t
    clg.hnf_call += 1
    diag = [clg.H[i,i] for i =1:min(rows(clg.H), cols(clg.H))]
    if diag == last_diag
      deleteat!(clg.M.rows, (clg.last_H+1):length(clg.R))
      deleteat!(clg.R, (clg.last_H+1):length(clg.R))
      clg.M.r = length(clg.M.rows)
      @vprint :ClassGroup 1 "pruning again...\n"
    end
  else
    full_rank = false
    t = time_ns()
    h = sub(clg.M, 1:clg.M.r, 1:clg.M.c)
    upper_triangular(h)
    clg.hnf_time += time_ns()-t
    clg.hnf_call += 1
    last_H = 0
  end
  @v_do :ClassGroup 1 println("rank is currently ", rows(h), " need to be ",
                  cols(h), clg.M)
  clg.H = h
  clg.last_H = length(clg.R)
  if length(clg.R)/rows(h) > 4
    error("no enough useful relations")
  end
    
  piv = Array(Int, 0)
  for i = 1:rows(h)
    push!(piv, h.rows[i].entry[1].col)
  end
  mis = setdiff(Set(1:cols(h)), Set(piv))

  if length(mis) > 0
    clg.mis = mis
    clg.h = ZZ(0)
    return (fmpz(0), mis)::Tuple{fmpz, Set{Int64}}
  end

  if full_rank
    clg.h = ZZ(abs(prod([h[i,i] for i=1:cols(h)])))
  else
    @vprint :ClassGroup 1 "1st non-modular"
    @v_do :ClassGroup 4 toMagma("/tmp/big.m", clg.M)
    h = copy(clg.M)
    @vtime :ClassGroup 1 upper_triangular(h)
    clg.H = h
    clg.h = ZZ(abs(prod([h[i,i] for i=1:cols(h)])))
  end

  clg.mis = Set(1:0)
  return (clg.h, clg.mis)::Tuple{fmpz, Set{Int}}
end

################################################################################
#
#  Main loop to find relations
#
################################################################################

function class_group_find_relations(clg::ClassGrpCtx; val = 0, prec = 100,
                limit = 10)
  clg.hnf_time = 0.0
  clg.hnf_call = 0
  clg.rel_cnt = 0
  clg.bad_rel = 0

  n = degree(clg.FB.ideals[1].parent.order)
  t = time_ns()
  I = []
  for i in clg.FB.ideals
    f = class_group_small_real_elements_relation_start(clg, i, limit = limit,
                    prec = prec)
    push!(I, f)
    f.vl = val
    while true
      class_group_small_real_elements_relation_next(I[end])

      f = class_group_add_relation(clg,
                      class_group_small_real_elements_relation_next(I[end]))
      if f
        I[end].cnt += 1
        break
      else
        I[end].bad += 1
        if I[end].bad > (clg.bad_rel/clg.rel_cnt)*2
          @v_do :ClassGroup 2 println("too slow in getting s.th. for ", i,
                          "good: ", I[end].cnt,  " bad: ",  I[end].bad,
                          " ratio: ", (clg.bad_rel/clg.rel_cnt))
          break
        end
      end
    end
    @v_do :ClassGroup_gc 1 gc()
  end

  @v_do :ClassGroup 1 println("used ", (time_ns()-t)/1e9,
                  " sec for small elts, so far ", clg.hnf_time/1e9,
                  " sec for hnf in ", clg.hnf_call, " calls");
  @v_do :ClassGroup 1 println("added ", clg.rel_cnt, " good relations and ",
                  clg.bad_rel, " bad ones, ratio ", clg.bad_rel/clg.rel_cnt)

  s = time_ns()

  h, piv = class_group_current_result(clg)

  idl = clg.FB.ideals
  want_extra = 5
  bad_h = false
  while h != 1 && (h==0 || want_extra > 0)
    for i in sort([ x for x in piv], lt = >)
      E = I[i]
      lt = max(100, Base.round((clg.bad_rel/clg.rel_cnt)*2))
      a = 1
      limit_cnt = 0
      rnd = length(clg.FB.ideals)
      rnd = max(rnd-10, 1):rnd
      while true
        if (E.cnt==0 && E.bad > lt) || (E.cnt != 0 && (bad_h ||
                          (E.bad+E.cnt)/E.cnt > lt))
          @v_do :ClassGroup 2 println("cnt ", E.cnt, " bad ", E.bad)
          @v_do :ClassGroup 2 println("re-starting for ideal ", i,
                          "\nrandomizing ", rnd, " and ", E.rr)
          if limit_cnt < 5
            rnd = max((rnd.start-10), 1):rnd.stop
            E.rr = 1:(2*E.rr.stop+1)
            E.vl = Int(Base.round(E.vl*1.2))
            @v_do :ClassGroup 3 println("random parameters now ", E.rr,
                            " and ", E.vl)
          end
          A = idl[i] * prod([idl[Base.rand(rnd)] for i= E.rr])
          I[i] = class_group_small_real_elements_relation_start(clg, A,
                          val = E.vl, limit = limit, prec = prec)
          I[i].rr = E.rr
          I[i].vl = E.vl
          E = I[i]
          @v_do :ClassGroup 3 println("confirm random parameters now ", E.rr,
                          " and ", E.vl)
          @v_do :ClassGroup 3 println("confirm random parameters now ",
                          I[i].rr, " and ", I[i].vl)
          limit_cnt += 1
        end
        b = class_group_small_real_elements_relation_next(E)
        if class_group_add_relation(clg, b*a)
          E.cnt += 1
          if length(clg.R) - clg.last_H > 20
            break
          end
          break
        else
          E.bad += 1
        end
      end
    end
    last_h = h
    l_piv = piv
    h, piv = class_group_current_result(clg)
    if h != 0
      piv = Set([Base.rand(div(clg.FB.size, 2):clg.FB.size) for i=1:1])
      @v_do :ClassGroup 1 println("full rank: current h = ", h,
                      " want ", want_extra, " more")
      if h == last_h 
        want_extra -= 1
      else
        want_extra = 15
      end
    end
    if length(l_piv) - length(piv) < length(l_piv)/2
      bad_h = true
    else
      bad_h = false
    end
    @v_do :ClassGroup_gc 1 gc()
  end

  @v_do :ClassGroup 1 println("used ", (time_ns()-s)/1e9, " total so far ",
                  clg.hnf_time/1e9, " sec for hnf in ", clg.hnf_call, " calls");
  @v_do :ClassGroup 1 println("added ", clg.rel_cnt, " good relations and ",
                  clg.bad_rel, " bad ones, ratio ", clg.bad_rel/clg.rel_cnt)
  return class_group_current_result(clg)
end

################################################################################
#
#  Conversion to Magma
#
################################################################################

function toMagma(f::IOStream, clg::ClassGrpCtx)
  print(f, "K<a> := NumberField(", nf(order(clg.FB.ideals[1])).pol, ");\n");
  print(f, "M := MaximalOrder(K);\n");
  print(f, "fb := [ ")
  for i=1:clg.FB.size
    print(f, "ideal<M| ", clg.FB.ideals[i].gen_one, ", ",
                    elem_in_nf(clg.FB.ideals[i].gen_two), ">")
    if i < clg.FB.size
      print(f, ",\n")
    end
  end
  print(f, "];\n")

  print(f, "R := [ ")
  for i = 1:length(clg.R)
    print(f, clg.R[i])
    if i < length(clg.R)
      print(f, ",\n")
    end
  end
  print(f, "];\n")

  toMagma(f, clg.M, name = "MM")
end

function toMagma(s::ASCIIString, c::ClassGrpCtx)
  f = open(s, "w")
  toMagma(f, c)
  close(f)
end
<|MERGE_RESOLUTION|>--- conflicted
+++ resolved
@@ -629,13 +629,7 @@
 end
 
 function IdealRelationsCtx(clg::ClassGrpCtx, A::NfMaximalOrderIdeal;
-<<<<<<< HEAD
                 prec::Int64 = 100, val::Int64=0, limit::Int64 = 0)
-=======
-                prec::Int = 100, val::Int=0, limit::Int = 0)
-  I = IdealRelationsCtx()
-  I.A = A
->>>>>>> 28a8c425
   v = MatrixSpace(ZZ, 1, rows(clg.val_base))(Base.rand(-val:val, 1,
                   rows(clg.val_base)))*clg.val_base
   E = enum_ctx_from_ideal(clg.c, A, v, prec = prec, limit = limit)
