################################################################################
#
#  SmatRow/Smat
#
################################################################################

type SmatSLP_add_row{T}
  row::Int
  col::Int
  val::T 
end

type SmatSLP_swap_row
  row::Int
  col::Int
end

################################################################################
#
#  Abstract types
#
################################################################################

abstract Map{D, C}

type SmatRow{T}
  #in this row, in column pos[1] we have value values[1]
  values::Array{T, 1}
  pos::Array{Int, 1}
  function SmatRow()
    r = new()
    r.values = Array{T, 1}()
    r.pos = Array{Int, 1}()
    return r
  end

  function SmatRow(A::Array{Tuple{Int, T}, 1})
    r = new()
    r.values = [x[2] for x in A]
    r.pos = [x[1] for x in A]
    return r
  end

  function SmatRow(A::Array{Tuple{Int, Int}, 1})
    r = new()
    r.values = [T(x[2]) for x in A]
    r.pos = [x[1] for x in A]
    return r
  end

  function SmatRow{S}(A::SmatRow{S})
    r = new()
    r.values = Array(T, length(A.pos))
    r.pos = copy(A.pos)
    for i=1:length(r.values)
      r.values[i] = T(A.values[i])
    end
    return r
  end
end

type Smat{T}
  r::Int
  c::Int
  rows::Array{SmatRow{T}, 1}
  nnz::Int

  function Smat()
    r = new()
    r.rows = Array(SmatRow{T}, 0)
    r.nnz = 0
    r.r = 0
    r.c = 0
    return r
  end

  function Smat{S}(a::Smat{S})
    r = new()
    r.rows = Array(SmatRow{T}, length(a.rows))
    for i=1:rows(a)
      r.rows[i] = SmatRow{T}(a.rows[i])
    end
    r.c = a.c
    r.r = a.r
    r.nnz = a.nnz
    return r
  end
end

################################################################################
#
#  enum_ctx
#
################################################################################

# now that x is a fmpz_mat, the type for x is not really used
type enum_ctx{Tx, TC, TU}
  G::fmpz_mat
  n::Int
  limit :: Int # stop recursion at level limit, defaults to n
  d::Union{Integer, fmpz} #we actually want G/d
  C::Array{TC, 2} # the pseudo-cholesky form - we don't have fmpq_mat
  last_non_zero::Int
  x::fmpz_mat # 1 x n
  U::Array{TU, 1}
  L::Array{TU, 1}
  l::Array{TU, 1}
  tail::Array{TU, 1}
  c::fmpz # the length of the elements we want
  t::fmpz_mat # if set, a transformation to be applied to all elements
  t_den::fmpz
  cnt::Int
  function enum_ctx()
    return new()
  end
end

################################################################################
#
#  EnumCtxArb
#
################################################################################

type EnumCtxArb
  G::arb_mat
  L::Array{fmpz_mat, 1}
  x::fmpz_mat
  p::Int

  function EnumCtxArb(G::arb_mat)
    z = new()
    z.G = G
    z.x = MatrixSpace(ZZ, 1, rows(G))()
    z.p = prec(base_ring(G))
    return z
  end
end

################################################################################
#
#  FakeFmpqMatSpace/FakeFmpqMat
#
################################################################################

const FakeFmpqMatSpaceID = ObjectIdDict()

type FakeFmpqMatSpace
  rows::Int
  cols::Int

  function FakeFmpqMatSpace(r::Int, c::Int)
    try
      return FakeFmpqMatSpaceID[r,c]::FakeFmpqMatSpace
    catch
      z = new(r,c)
      FakeFmpqMatSpaceID[r,c] = z
      return z
    end
  end
end

type FakeFmpqMat
  num::fmpz_mat
  den::fmpz
  parent::FakeFmpqMatSpace
  rows::Int
  cols::Int

  function FakeFmpqMat(x::fmpz_mat, y::fmpz)
    z = new()
    z.num = x
    z.den = y
    z.rows = rows(x)
    z.cols = cols(x)
    simplify_content!(z)
    z.parent = FakeFmpqMatSpace(z.rows, z.cols)
    return z
  end

  function FakeFmpqMat(x::Tuple{fmpz_mat, fmpz})
    z = new()
    z.num = x[1]
    z.den = x[2]
    z.rows = rows(x[1])
    z.cols = cols(x[1])
    simplify_content!(z)
    z.parent = FakeFmpqMatSpace(z.rows, z.cols)
    return z
  end

  function FakeFmpqMat(x::fmpz_mat)
    z = new()
    z.num = x
    z.den = ZZ(1)
    z.rows = rows(x)
    z.cols = cols(x)
    z.parent = FakeFmpqMatSpace(z.rows, z.cols)
    return z
  end
end

################################################################################
#
#  FacElemMon/FacElem
#
################################################################################

type FacElemMon{T <: RingElem} <: Ring
  base_ring::Ring  # for the base
  basis_conjugates_log::Dict{RingElem, Tuple{Int, Array{arb, 1}}}
  basis_conjugates::Dict{RingElem, Tuple{Int, Array{arb, 1}}}
  conj_log_cache::Dict{Int, Dict{nf_elem, Array{arb, 1}}}

  function FacElemMon(R::Ring)
    if haskey(FacElemMonDict, R)
      return FacElemMonDict[R]::FacElemMon
    else
      z = new()
      z.base_ring = R
      z.basis_conjugates_log = Dict{RingElem, Array{arb, 1}}()
      z.basis_conjugates = Dict{RingElem, Array{arb, 1}}()
      z.conj_log_cache = Dict{Int, Dict{nf_elem, arb}}()
      FacElemMonDict[R] = z
      return z
    end
  end
end

type FacElem{B}
  fac::Dict{B, fmpz}
  parent::FacElemMon

  function FacElem()
    z = new()
    z.fac = Dict{B, fmpz}()
    return z
  end
end

################################################################################
#
#  NfOrdCls/NfOrdElem
#
################################################################################

abstract NfOrdCls <: Ring

type NfOrdElem{T <: NfOrdCls} <: RingElem
  elem_in_nf::nf_elem
  elem_in_basis::Array{fmpz, 1}
  has_coord::Bool
  parent::T

  function NfOrdElem(O::T)
    z = new{T}()
    z.parent = O
    z.elem_in_nf = nf(O)() 
    z.elem_in_basis = Array(fmpz, degree(O))
    z.has_coord = false
    return z
  end

  function NfOrdElem(O::T, a::nf_elem)
    z = new{T}()
    z.elem_in_nf = a
    z.elem_in_basis = Array(fmpz, degree(O))
    z.parent = O
    z.has_coord = false
    return z
  end

  function NfOrdElem(O::T, a::nf_elem, arr::Array{fmpz, 1})
    z = new{T}()
    z.parent = O
    z.elem_in_nf = a
    z.has_coord = true
    z.elem_in_basis = arr
    return z
  end

  function NfOrdElem(O::T, arr::Array{fmpz, 1})
    z = new{T}()
    z.elem_in_nf = dot(basis_nf(O), arr)
    z.has_coord = true
    z.elem_in_basis = arr
    z.parent = O
    return z
  end

  function NfOrdElem{S <: Integer}(O::T, arr::Array{S, 1})
    return NfOrdElem{T}(O, map(ZZ, arr))
  end

  function NfOrdElem(x::NfOrdElem{T})
    return x  ### Check parent?
  end
end

################################################################################
#
#  NfOrd
#
################################################################################

const NfOrdSetID = ObjectIdDict()

type NfOrdSet
  nf::AnticNumberField

  function NfOrdSet(a::AnticNumberField)
  try
    return NfOrdSetID[a]::NfOrd
  end
    NfOrdSetID[a] = new(a)
    return NfOrdSetID[a]
  end
end

#const NfOrdID = Dict{Tuple{AnticNumberField, FakeFmpqMat}, NfOrdCls}()
const NfOrdID = ObjectIdDict()

type NfOrd <: NfOrdCls
  nf::AnticNumberField
  basis_nf::Array{nf_elem, 1}      # Basis as number field elements
  basis_ord::Array{NfOrdElem, 1} # Basis as order elements
  basis_mat::FakeFmpqMat           # Basis matrix with respect
                                   # to number field basis
  basis_mat_inv::FakeFmpqMat       # Inverse of basis matrix
  index::fmpz                      # ??
  disc::fmpz                       # Discriminant
  disc_fac                         # ??
  isequationorder::Bool            # Flag for being equation order
  parent::NfOrdSet               # Parent object
  signature::Tuple{Int, Int}       # Signature of the associated number field
                                   # (-1, 0) means 'not set'
  torsion_units::Tuple{Array{NfOrdElem, 1}, NfOrdElem}

  function NfOrd()
    z = new()
    # Populate with 'default' values
    z.signature = (-1,0)      
    z.isequationorder = false
    return z
  end

  function NfOrd(K::AnticNumberField)
    A = FakeFmpqMat(one(MatrixSpace(FlintZZ, degree(K), degree(K))))
    if haskey(NfOrdID, (K,A))
      return NfOrdID[(K,A)]::NfOrd
    else
      z = NfOrd()
      z.parent = NfOrdSet(K)
      z.nf = K
      z.basis_mat = A
      z.basis_nf = basis(K)
      z.basis_ord = Array(NfOrdElem, degree(K))
      z.basis_ord[1] = z(K(1), false)
      for i in 2:degree(K)
        z.basis_ord[i] = z(gen(K)^(i-1), false)
      end
      NfOrdID[(K, A)] = z
      return z::NfOrd
    end
  end

  # Construct the order with basis matrix x
  function NfOrd(K::AnticNumberField, x::FakeFmpqMat)
    if haskey(NfOrdID, (K,x))
      return NfOrdID[(K,x)]::NfOrd
    else
      z = NfOrd()
      z.parent = NfOrdSet(K)
      z.nf = K
      z.basis_mat = x
      B = Array(NfOrdElem, degree(K))
      BB = Array(nf_elem, degree(K))
      for i in 1:degree(K)
        t = elem_from_mat_row(K, x.num, i, x.den)
        BB[i] = t
        B[i] = z(t, false) 
      end
      z.basis_ord = B
      z.basis_nf = BB
      z.parent = NfOrdSet(z.nf)
      NfOrdID[(K,x)] = z
      return z::NfOrd
    end
  end

  # Construct the order with basis a
  function NfOrd(a::Array{nf_elem, 1})
    K = parent(a[1])
    A = FakeFmpqMat(basis_mat(K,a))
    if haskey(NfOrdID, (K,A))
      return NfOrdID[(K,A)]::NfOrd
    else
      z = NfOrd()
      z.parent = NfOrdSet(K)
      z.nf = K
      z.basis_nf = a
      z.basis_mat = A
      z.basis_ord = Array(NfOrdElem, degree(K))
      for i in 1:degree(K)
        z.basis_ord[i] = z(a[i], false)
      end
      NfOrdID[(K,A)] = z
      return z::NfOrd
    end
  end
end

################################################################################
#
#  NfOrdClsIdl/NfOrdIdlSet/NfOrdIdl
#
################################################################################

abstract NfOrdClsIdl

NfOrdIdlSetID = ObjectIdDict()

type NfOrdIdlSet
  order::NfOrd
  
  function NfOrdIdlSet(a::NfOrd)
    try
      return NfOrdIdlSetID[a]
    catch
      NfOrdIdlSetID[a] = new(a)
      return NfOrdIdlSetID[a]
    end
  end
end

type NfOrdIdl <: NfOrdClsIdl
  basis::Array{NfOrdElem{NfOrd}, 1}
  basis_mat::fmpz_mat
  basis_mat_inv::FakeFmpqMat
  parent::NfOrdIdlSet

  #princ_gen::NfOrdElem{NfMaxOrd}
  princ_gen_special::Tuple{Int, Int, fmpz}

  function NfOrdIdl(O::NfOrd, a::fmpz)
    z = new()
    z.parent = NfOrdIdlSet(O)
    z.basis_mat = MatrixSpace(ZZ, degree(O), degree(O))(abs(a))
    z.princ_gen_special = (2, Int, abs(a))
    return z
  end

  function NfOrdIdl(O::NfOrd, a::fmpz_mat)
    z = new()
    z.parent = NfOrdIdlSet(O)
    z.basis_mat = a
    return z
  end
end

################################################################################
#
#  NfOrdFracIdlSet/NfOrdFracIdl
#
################################################################################

NfOrdFracIdlSetID = ObjectIdDict()

type NfOrdFracIdlSet
  order::NfOrd
  
  function NfOrdFracIdlSet(a::NfOrd)
    try
      return NfOrdFracIdlSetID[a]
    catch
      NfOrdFracIdlSetID[a] = new(a)
      return NfOrdFracIdlSetID[a]
    end
  end
end

type NfOrdFracIdl
  basis::Array{NfOrdElem{NfOrd}, 1}
  basis_mat::FakeFmpqMat
  basis_mat_inv::FakeFmpqMat
  parent::NfOrdFracIdlSet
  
  function NfOrdFracIdl(O::NfOrd, a::FakeFmpqMat)
    z = new()
    z.basis_mat = a
    z.parent = NfOrdFracIdlSet(O)
    return z
  end
end

################################################################################
#
#  NfMaxOrdSet/NfMaxOrd
#
################################################################################

const NfMaxOrdID = Dict{Tuple{AnticNumberField, FakeFmpqMat}, NfOrdCls}()

const NfMaxOrdSetID = ObjectIdDict()

type NfMaxOrdSet
  nf::AnticNumberField

  function NfMaxOrdSet(a::AnticNumberField)
  try
    return NfMaxOrdSetID[a]::NfMaxOrdSet
  end
    NfMaxOrdSetID[a] = new(a)
    return NfMaxOrdSetID[a]
  end
end

type NfMaxOrd <: NfOrdCls
  nf::AnticNumberField
  basis_nf::Array{nf_elem, 1}      # Array of number field elements
  basis_ord::Array{NfOrdElem, 1} # Array of order elements
  basis_mat::FakeFmpqMat           # basis matrix of order wrt basis of K
  basis_mat_inv::FakeFmpqMat       # inverse of basis matrix
  index::fmpz                      # the det of basis_mat_inv
  disc::fmpz                       # discriminant
  parent::NfMaxOrdSet        # parent object
  signature::Tuple{Int, Int}       # signature of the parent object
                                   # (-1, 0) means 'not set'
  conjugate_data::acb_root_ctx
  minkowski_mat::Tuple{arb_mat, Int}        # Minkowski matrix
  torsion_units::Tuple{Array{NfOrdElem, 1}, NfOrdElem}
  unit_group::Map                  # Abstract types in the field is usually bad,
                                   # but here it can be neglected.
                                   # We annotate the concrete type when doing
                                   # unit_group(O)

  base_change_const::Tuple{Float64, Float64}
                                   # Tuple c1, c2 as in the paper of 
                                   # Fieker-Friedrich

  auxilliary_data::Array{Any, 1}   # eg. for the class group: the
                                   # type dependencies make it difficult

  function NfMaxOrd(a::AnticNumberField)
    r = new(a)
    r.parent = NfMaxOrdSet(a)
    r.signature = (-1,0)
    r.base_change_const = (-1.0, -1.0)
    r.auxilliary_data = Array(Any, 5)
    return r
  end

  function NfMaxOrd(K::AnticNumberField, x::FakeFmpqMat)
    if haskey(NfMaxOrdID, (K,x))
      return NfMaxOrdID[(K,x)]::NfMaxOrd
    end
    z = NfMaxOrd(K)
    n = degree(K)
    B_K = basis(K)
    d = Array(nf_elem, n)
    for i in 1:n
      d[i] = elem_from_mat_row(K, x.num, i, x.den)
    end
    z.basis_nf = d
    z.basis_mat = x
    z.basis_mat_inv = inv(x)
    B = Array(NfOrdElem{NfMaxOrd}, n)
    for i in 1:n
      v = fill(zero(ZZ), n)
      v[i] = ZZ(1)
      B[i] = z(d[i], v)
    end

    z.basis_ord = B
    NfMaxOrdID[(K,x)] = z
    return z
  end

  function NfMaxOrd(b::Array{nf_elem, 1})
    K = parent(b[1])
    n = degree(K)
    A = FakeFmpqMat(basis_mat(K,b))

    if haskey(NfMaxOrdID, (K,A))
      return NfMaxOrdID[(K,A)]::NfMaxOrd
    end

    z = NfMaxOrd(K)
    z.basis_nf = b
    z.basis_mat = A
    z.basis_mat_inv = inv(A)

    B = Array(NfOrdElem{NfMaxOrd}, n)

    for i in 1:n
      v = fill(zero(ZZ), n)
      v[i] = ZZ(1)
      B[i] = z(b[i], v)
    end

    z.basis_ord = B

    NfMaxOrdID[(K,A)] = z
    return z
  end
end

################################################################################
#
#  NfMaxOrdIdlSet/NfMaxOrdIdl
#
################################################################################

const NfMaxOrdIdlSetID = ObjectIdDict()

type NfMaxOrdIdlSet <: Ring
  order::NfMaxOrd
  function NfMaxOrdIdlSet(O::NfMaxOrd)
    if haskey(NfMaxOrdIdlSetID, O)
      return NfMaxOrdIdlSetID[O]::NfMaxOrdIdlSet
    else
      r = new(O)
      NfMaxOrdIdlSetID[O] = r
      return r
    end
  end
end

@doc """
  NfMaxOrdIdl(O::NfMaxOrd, a::fmpz_mat) -> NfMaxOrdIdl

    Creates the ideal of O with basis matrix a.
    No sanity checks. No data is copied, a should not be used anymore.

  NfMaxOrdIdl(a::fmpz, b::NfOrdElem) -> NfMaxOrdIdl

    Creates the ideal (a,b) of the order of b.
    No sanity checks. Note data is copied, a and b should not be used anymore.
  
  NfMaxOrdIdl(O::NfMaxOrd, a::fmpz, b::nf_elem) -> NfMaxOrdIdl

    Creates the ideal (a,b) of O.
    No sanity checks. No data is copied, a and b should be used anymore.
  
  NfMaxOrdIdl(x::NfOrdElem) -> NfMaxOrdIdl

    Creates the principal ideal (x) of the order of O.
    No sanity checks. No data is copied, x should not be used anymore.

""" ->
type NfMaxOrdIdl <: NfOrdClsIdl
  basis::Array{NfOrdElem{NfMaxOrd}, 1}
  basis_mat::fmpz_mat
  basis_mat_inv::FakeFmpqMat
  gen_one::fmpz
  gen_two::NfOrdElem{NfMaxOrd}
  gens_short::Bool
  gens_normal::fmpz
  gens_weakly_normal::Bool # true if Norm(A) = gcd(Norm, Norm)
                           # weaker than normality - at least potentialy
  norm::fmpz
  minimum::fmpz
  is_prime::Int            # 0: don't know
                           # 1 known to be prime
                           # 2 known to be not prime
  is_principal::Int        # as above
  princ_gen::NfOrdElem{NfMaxOrd}
  princ_gen_special::Tuple{Int, Int, fmpz}
                           # first entry encodes the following:
                           # 0: don't know
                           # 1: second entry generates the ideal
                           # 2: third entry generates the ideal
  splitting_type::Tuple{Int, Int}
                           #
  anti_uniformizer::NfOrdElem{NfMaxOrd}
                           # If A is unramified, prime with minimum p,
                           # this element is in pA^-1
                           # Used for the residue map

  valuation::Function      # a function returning "the" valuation -
                           # mind that the ideal is not prime

  parent::NfMaxOrdIdlSet
  
  function NfMaxOrdIdl(O::NfMaxOrd)
    # populate the bits types (Bool, Int) with default values
    r = new()
    r.parent = NfMaxOrdIdlSet(O)
    r.gens_short = false
    r.gens_weakly_normal = false
    r.is_prime = 0
    r.is_principal = 0
    r.splitting_type = (0,0)
    return r
  end

  function NfMaxOrdIdl(O::NfMaxOrd, a::fmpz_mat)
    # create ideal of O with basis_matrix a
    # Note that the constructor 'destroys' a, a should not be used anymore
    r = NfMaxOrdIdl(O)
    r.basis_mat = a
    return r
  end

  function NfMaxOrdIdl(a::fmpz, b::NfOrdElem{NfMaxOrd})
    # create ideal (a,b) of order(b)
    r = NfMaxOrdIdl(parent(b))
    r.gen_one = a
    r.gen_two = b
    return r
  end
 
  function NfMaxOrdIdl(O::NfMaxOrd, a::fmpz, b::nf_elem)
    # create ideal (a,b) of O
    r = NfMaxOrdIdl(a, O(b, false))
    return r
  end

  function NfMaxOrdIdl(x::NfOrdElem{NfMaxOrd})
    # create ideal (x) of parent(x)
    # Note that the constructor 'destroys' x, x should not be used anymore
    O = parent(x)

    C = NfMaxOrdIdl(O)
    C.princ_gen = x

    return C
  end

  function NfMaxOrdIdl(O::NfMaxOrd, x::Int)
    # create ideal (x) of parent(x)
    # Note that the constructor 'destroys' x, x should not be used anymore
    C = NfMaxOrdIdl(O)
    C.princ_gen = O(x)
    C.princ_gen_special = (1, Int(x), fmpz(0))
    return C
  end

  function NfMaxOrdIdl(O::NfMaxOrd, x::fmpz)
    # create ideal (x) of parent(x)
    # Note that the constructor 'destroys' x, x should not be used anymore
    C = NfMaxOrdIdl(O)
    C.princ_gen = O(x)
    C.princ_gen_special = (2, Int(0), abs(x))
    return C
  end

end

################################################################################
#
#  NfMaxOrdFracIdlSet/NfMaxOrdFracIdl
#
################################################################################

const NfMaxOrdFracIdlSetID = Dict{NfMaxOrd, Ring}()

type NfMaxOrdFracIdlSet <: Ring
   order::NfMaxOrd
   function NfMaxOrdFracIdlSet(O::NfMaxOrd)
     try
       return NfMaxOrdFracIdlSetID[O]::NfMaxOrdFracIdlSet
     catch
       r = new()
       r.order = O
       NfMaxOrdFracIdlSetID[O] = r
       return r
     end
   end
end

type NfMaxOrdFracIdl
  num::NfMaxOrdIdl
  den::fmpz
  basis_mat::FakeFmpqMat
  parent::NfMaxOrdFracIdlSet

  function NfMaxOrdFracIdl(x::NfMaxOrdIdl, y::fmpz)
    z = new()
    z.parent = NfMaxOrdFracIdlSet(order(x))
    z.num = x
    z.den = y
    return z
  end
end

################################################################################
#
#  UnitGrpCtx
#
################################################################################

type UnitGrpCtx{T <: Union{nf_elem, FacElem{nf_elem}}}
  order::NfOrdCls
  rank::Int
  full_rank::Bool
  units::Array{T, 1}
  regulator::arb
  tentative_regulator::arb
  regulator_precision::Int
  torsion_units::Array{NfOrdElem{NfMaxOrd}, 1}
  torsion_units_order::Int
  torsion_units_gen::NfOrdElem{NfMaxOrd}
  conj_log_cache::Dict{Int, Dict{nf_elem, arb}}
  conj_log_mat_cutoff::Dict{Int, arb_mat}
  conj_log_mat_cutoff_inv::Dict{Int, arb_mat}
  rel_add_prec::Int

  function UnitGrpCtx(O::NfOrdCls)
    z = new()
    z.order = O
    z.rank = -1
    z.full_rank = false
    z.regulator_precision = -1
    z.torsion_units_order = -1
    z.units = Array{T, 1}()
    z.conj_log_mat_cutoff = Dict{Int, arb_mat}()
    z.conj_log_mat_cutoff_inv = Dict{Int, arb_mat}()
    z.rel_add_prec = 32
    return z
  end
end

################################################################################
#
#  analytic_func
#
################################################################################

type analytic_func{T<:Number}
  coeff::Array{T, 1}
  valid::Tuple{T, T}
  function analytic_func()
    return new()
  end
end

################################################################################
#
#  BigComplex
#
################################################################################

type BigComplex 
  re::BigFloat
  im::BigFloat
  function BigComplex(r::BigFloat)
    c = new()
    c.re = r
    c.im = zero(r)
    return c
  end

  function BigComplex(r::BigInt)
    return BigComplex(BigFloat(r))
  end

  function BigComplex(r::fmpz)
    return BigComplex(BigFloat(BigInt(r)))
  end

  function BigComplex(r::BigFloat, i::BigFloat)
    c = new()
    c.re = r
    c.im = i
    return c
  end

  function BigComplex(r::Complex{Float64})
    return BigComplex(BigFloat(Base.real(r)), BigFloat(Base.imag(r)))
  end

  function BigComplex(r::acb)
    return BigComplex(BigFloat(midpoint(real(r))), BigFloat(midpoint(imag(r))))
  end
end

################################################################################
#
#  roots_ctx
#
################################################################################

type roots_ctx
  f::fmpz_poly
  r_d::Array{BigComplex, 1}  # the 1st r1 ones will be real
  r::Array{BigComplex, 1}    # the complexes and at the end, the conjugated
  r1::Int
  r2::Int
  minkowski_mat::Array{BigFloat, 2} # cacheing: I currently
                                    # cannot extend number fields, so I cache it
                                    # here...
  minkowski_mat_p::Int

  cache::Array{BigFloat, 2} # to avoid allocation elsewhere.
  cache_z1::fmpz_mat
  cache_z2::fmpz_mat
  function roots_ctx()
    r = new()
    return r
  end
end

################################################################################
#
#  _RealRing
#
################################################################################

type _RealRing
  t1::BigFloat
  t2::BigFloat
  z1::BigInt
  zz1::fmpz
  function _RealRing()
    r = new()
    r.t1 = BigFloat(0)
    r.t2 = BigFloat(0)
    r.z1 = BigInt(0)
    r.zz1 = fmpz(0)
    return r
  end
end

RealRing() = R

################################################################################
#
#  Node
#
################################################################################

type node{T}
  content::T
  left::node{T}
  right::node{T}

  function node(a::T)
    f = new()
    f.content = a
    return f
  end

  function node(a::T, b::node{T}, c::node{T})
    f = node{T}(a)
    f.content = a
    f.right = b
    f.left = c
    return f
  end
end

################################################################################
#
#  FactorBase
#
################################################################################

type FactorBase{T}
  prod::T
  base::Union{Set{T}, AbstractArray{T, 1}}
  ptree::node{T}

  function FactorBase(a::T, b::Set{T})
    f = new()
    f.prod = a
    f.base = b
    return f
  end
  function FactorBase(a::T, b::AbstractArray{T, 1})
    f = new()
    f.prod = a
    f.base = b
    return f
  end
end

################################################################################
#
#  NfFactorBase
#
################################################################################

type FactorBaseSingleP
  P::fmpz
  pt::FactorBase{nmod_poly}
  lp::Array{Tuple{Int,NfMaxOrdIdl}, 1}
  doit::Function
  
  function FactorBaseSingleP(p::fmpz, lp::Array{Tuple{Int, NfMaxOrdIdl}, 1})
    FB = new()
    FB.lp = lp
    FB.P = p
    O = order(lp[1][2])
    K = O.nf

    naive_doit = function(a::nf_elem, v::Int)
      r = Array{Tuple{Int, Int},1}()
      for x=1:length(lp)
        vl = valuation(a, lp[x][2])
        v -= vl*lp[x][2].splitting_type[2]
        if vl !=0 
          push!(r, (lp[x][1], vl))
        end  
      end  
      return r, v
    end

    if length(lp) < 3 || is_index_divisor(O, p) # ie. index divisor or so
      int_doit = naive_doit
    else
      Zx = PolynomialRing(ZZ, "x")[1]
      Fpx = PolynomialRing(ResidueRing(ZZ, p), "x")[1]
      Qx = parent(K.pol)
      fp = Fpx(Zx(K.pol))
      lf = [ gcd(fp, Fpx(Zx(Qx(K(P[2].gen_two)))))::nmod_poly for P = lp]

      FB.pt = FactorBase(Set(lf), check = false)
      int_doit = function(a::nf_elem, v::Int)
        g = Fpx(a)
        g = gcd(g, fp)
        fl = is_smooth(FB.pt, g)[1]
        if fl
          d = factor(FB.pt, g)
          r = Array{Tuple{Int, Int}, 1}()
          vv=v
          for x in keys(d)
            id = findfirst(lf, x)
            vv -= FB.lp[id][2].splitting_type[2]
            push!(r, (FB.lp[id][1], 1))
          end
          if vv == 0
            return r, vv
          end
          r = Array{Tuple{Int, Int}, 1}()
          for x in keys(d)
            id = findfirst(lf, x)
            vl  = valuation(a, lp[id][2])
            v -= FB.lp[id][2].splitting_type[2]*vl
            push!(r, (FB.lp[id][1], vl))
          end
          return r, v
        else
          return Array{Tuple{Int, Int}, 1}(), -1
        end
      end  
    end
    FB.doit = function(a::nf_elem, v::Int)
      d = den(a)
      if isone(gcd(d, p)) return int_doit(a, v); end
      return naive_doit(a, v); 
    end  
    return FB
  end
end  

type NfFactorBase
  fb::Dict{fmpz, FactorBaseSingleP}
  size::Int
  fb_int::FactorBase{fmpz}
  ideals::Array{NfMaxOrdIdl, 1}
  rw::Array{Int, 1}
  mx::Int

  function NfFactorBase()
    r = new(Dict{fmpz, Array{Tuple{Int, NfMaxOrdIdl}, 1}}())
    r.size = 0
    return r
  end
end

################################################################################
#
#  ClassGrpCtx
#
################################################################################

type ClassGrpCtx{T}  # T should be a matrix type: either fmpz_mat or Smat{}
  FB::NfFactorBase
  M::T                    # the relation matrix, columns index by the
                          # factor basis, rows by the relations
  R::Array{nf_elem, 1}    # the relations
  RS::Set{nf_elem}
  H::T                    # the last hnf, at least the non-trivial part
                          # of it
  last_H::Int             # the number of rows of M that went into H
  last_piv1::Array{Int, 1}
  H_is_modular::Bool
  mis::Set{Int}
  h::fmpz
  c::roots_ctx
  rel_cnt::Int
  bad_rel::Int
  hnf_call::Int
  hnf_time::Float64
  last::Int

  largePrimeCnt::Int
  B2::Int
  largePrime::Dict{fmpz_poly, Tuple{nf_elem, fmpq}}
  largePrime_success::Int
  largePrime_no_success::Int
  relNorm::Array{Tuple{nf_elem, fmpz}, 1}
  relPartialNorm::Array{Tuple{nf_elem, fmpz}, 1}

  val_base::fmpz_mat      # a basis for the possible infinite ranodmization 
                          # vectors: conditions are
                          #  - sum over all = 0
                          #  - indices correspoding to complex pairs are
                          #    identical
                          # done via lll + nullspace
  function ClassGrpCtx()
    r = new()
    r.R = Array{nf_elem, 1}()
    r.RS = Set(r.R)
    r.largePrimeCnt = 0
    r.largePrime = Dict{fmpz_poly, Tuple{nf_elem, fmpq}}()
    r.largePrime_success = 0
    r.largePrime_no_success = 0
    r.relNorm=Array{Tuple{nf_elem, fmpz}, 1}()
    r.relPartialNorm=Array{Tuple{nf_elem, fmpz}, 1}()
    r.B2 = 0
    r.H_is_modular = true
    return r
  end  
end

################################################################################
#
#  IdealRelationCtx
#
################################################################################

type IdealRelationsCtx{Tx, TU, TC}
  A::NfMaxOrdIdl
  v::Array{Int, 1}  # the infinite valuation will be exp(v[i])
  E::enum_ctx{Tx, TU, TC}
  c::fmpz           # the last length
  cnt::Int
  bad::Int
  restart::Int
  M::fmpz_mat
  vl::Int
  rr::Range{Int}

  function IdealRelationsCtx(clg::ClassGrpCtx, A::NfMaxOrdIdl;
                  prec::Int = 100, val::Int=0, limit::Int = 0)
    v = MatrixSpace(FlintZZ, 1, rows(clg.val_base))(Base.rand(-val:val, 1,
                    rows(clg.val_base)))*clg.val_base
    E = enum_ctx_from_ideal(clg.c, A, v, prec = prec, limit = limit,
       Tx = Tx, TU = TU, TC = TC)::enum_ctx{Tx, TU, TC}
    I = new()
    I.E = E
    I.A = A
    I.c = 0
    I.cnt = 0
    I.bad = 0
    I.restart = 0
    I.vl = 0
    I.rr = 1:0
    I.M = MatrixSpace(FlintZZ, 1, I.E.n)()
    return I
  end
end

################################################################################
#
#  Quotient rings of maximal orders of simple number fields
#
################################################################################

type NfMaxOrdQuoRing <: Ring
  base_ring::NfMaxOrd
  ideal::NfMaxOrdIdl
  basis_mat::fmpz_mat

  # temporary variables for divisor and annihilator computations
  tmp_div::fmpz_mat
  tmp_ann::fmpz_mat

  function NfMaxOrdQuoRing(O::NfMaxOrd, I::NfMaxOrdIdl)
    z = new()
    z.base_ring = O
    z.ideal = I
    z.basis_mat = basis_mat(I)
    d = degree(O)
    z.tmp_div = MatrixSpace(ZZ, 2*d + 1, 2*d + 1)()
    z.tmp_ann = MatrixSpace(ZZ, 3*d + 1, 3*d + 1)()
    return z
  end
end

type NfMaxOrdQuoRingElem <: RingElem
  elem::NfOrdElem{NfMaxOrd}
  parent::NfMaxOrdQuoRing

  function NfMaxOrdQuoRingElem(O::NfMaxOrdQuoRing, x::NfOrdElem{NfMaxOrd})
    z = new()
    z.elem = mod(x, ideal(O))
    z.parent = O
    return z
  end
end

################################################################################
#
# Abelian Groups and their elements
#
################################################################################
abstract  GrpAb <: Nemo.Group
abstract  GrpAbElem <: Nemo.GroupElem
abstract  FinGenGrpAb <: GrpAb

type FinGenGrpAbSnf <: FinGenGrpAb
  snf::Array{fmpz, 1}
end

type FinGenGrpAbGen <: FinGenGrpAb
  rels::fmpz_mat
  hnf::fmpz_mat
<<<<<<< HEAD

=======
  snf_map::Map{FinGenGrpAbGen, FinGenGrpAbSnf}
>>>>>>> fed9b191
  function FinGenGrpAbGen(R::fmpz_mat; is_hnf::Bool = false)
    r = new()
    r.rels = R
    if is_hnf
      r.hnf = R
    end
    return r
  end  
end

type FinGenGrpAbElem{T <: FinGenGrpAb} <: GrpAbElem
  parent::T
  coeff::fmpz_mat
end

################################################################################
#
#  Maps
#
################################################################################

include("Map/MapType.jl")

################################################################################
#
#  NoElements
#
################################################################################

type NoElements <: Exception end

################################################################################
#
################################################################################

parent_type(::Type{NfOrdElem{NfMaxOrd}}) = NfMaxOrd<|MERGE_RESOLUTION|>--- conflicted
+++ resolved
@@ -1217,11 +1217,8 @@
 type FinGenGrpAbGen <: FinGenGrpAb
   rels::fmpz_mat
   hnf::fmpz_mat
-<<<<<<< HEAD
-
-=======
   snf_map::Map{FinGenGrpAbGen, FinGenGrpAbSnf}
->>>>>>> fed9b191
+
   function FinGenGrpAbGen(R::fmpz_mat; is_hnf::Bool = false)
     r = new()
     r.rels = R
